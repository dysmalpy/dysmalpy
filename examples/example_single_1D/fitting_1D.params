# Example parameters file for fitting a single object with 1D data
# Note: DO NOT CHANGE THE NAMES IN THE 1ST COLUMN AND KEEP THE COMMAS!!
# See README for a description of each parameter and its available options.

# ******************************* OBJECT INFO **********************************
galID,    COS3_18434    # Name of your object
z,        0.9073057     # Redshift


# ****************************** DATA INFO *************************************
fdata,            COS3_18434.obs_prof.txt    # Full path to your data
data_inst_corr,   True                       # Is the dispersion corrected for
                                             # instrumental broadening?
slit_width,       1.0                        # arcsecs
slit_pa,          -161.0                     # Degrees from N towards blue
symmetrize_data,  True                       # Symmetrize data before fitting?
profile1d_type,   circ_ap_cube               # DON'T CHANGE!


# ***************************** OUTPUT *****************************************
outdir,           COS3_18434_1D_out/         # Full path for output directory


# ***************************** OBSERVATION SETUP ******************************

# Instrument Setup
# ------------------
pixscale,         0.2          # Pixel scale in arcsec/pixel
fov_npix,         25           # Number of pixels on a side of model cube
sig_inst_res,     35.0         # Instrumental dispersion in km/s
spec_type,   velocity          # DON'T CHANGE!
spec_start,     -1000.         # Starting value for spectral axis
spec_step,         10.         # Step size for spectral axis in km/s
nspec,            201          # Number of spectral steps

# PSF Setup
# ---------
psf_type,         Moffat       # Gaussian or Moffat
psf_fwhm,         0.452        # PSF FWHM in arcsecs
psf_beta,         2.821        # Beta parameter for a Moffat PSF


# **************************** SETUP MODEL *************************************

# Model Settings
# -------------
include_halo,        False     # Include the halo as a component in fitting?
adiabatic_contract,  False     # Apply adiabatic contraction?
pressure_support,    True      # Apply assymmetric drift correction?
noord_flat,          True      # Apply Noordermeer flattenning?
oversample,          3         # Spatial oversample factor
oversize,            1         # Oversize factor


# DISK + BULGE
# ------------

# Initial Values
total_mass,           11.0     # Total mass of disk and bulge log(Msun)
bt,                   0.13     # Bulge-to-Total Ratio
r_eff_disk,           5.03     # Effective radius of disk in kpc
n_disk,               1.0      # Sersic index for disk
invq_disk,            4.0      # disk scale length to zheight ratio for disk
n_bulge,              4.0      # Sersic index for bulge
invq_bulge,           1.0      # disk scale length to zheight ratio for bulge
r_eff_bulge,          1.0      # Effective radius of bulge in kpc

# Fixed? True if its a fixed parameter, False otherwise
total_mass_fixed,     False
bt_fixed,             False
r_eff_disk_fixed,     False
n_disk_fixed,         True
r_eff_bulge_fixed,    True
n_bulge_fixed,        True

# Prior bounds. Lower and upper bounds on the prior
total_mass_bounds,   9.0  13.0
bt_bounds,           0.0  1.0
r_eff_disk_bounds,   0.1  20.0
n_disk_bounds,       1.0  8.0
r_eff_bulge_bounds,  1.0  5.0
n_bulge_bounds,      1.0  8.0

# Prior type. 'flat' or 'gaussian'
total_mass_prior,    flat
bt_prior,            gaussian
r_eff_disk_prior,    gaussian
n_disk_prior,        flat
r_eff_bulge_bounds,  flat
n_bulge_prior,       flat

# Standard deviation of Gaussian Prior, if chosen
# No effect if Flat prior is chosen
total_mass_stddev,   1.0
bt_stddev,           0.1
r_eff_disk_stddev,   1.0
n_disk_stddev,       0.1
r_eff_bulge_stddev,  1.0
n_bulge_stddev,      0.1 


# DARK MATTER HALO
# ----------------

# Initial Values
mvirial,             12.0       # Halo virial mass in log(Msun)
halo_conc,           5.0        # Halo concentration parameter

# Fixed? True if its a fixed parameter, False otherwise
mvirial_fixed,       False
halo_conc,           True

# Prior bounds. Lower and upper bounds on the prior
mvirial_bounds,      9.0 13.0
halo_conc,           1.0 20.0

# Prior type. 'flat' or 'gaussian'
mvirial_prior,       flat
halo_conc_prior,     flat

# Standard deviation of Gaussian Prior, if chosen
# No effect if Flat prior is chosen
mvirial_stddev,      1.0
halo_conc_stddev,    0.5


# INTRINSIC DISPERSION PROFILE
# ------------------

# Initial Values
sigma0,              50.0      # Constant intrinsic dispersion value

# Fixed? True if its a fixed parameter, False otherwise
sigma0_fixed,        False

# Prior bounds. Lower and upper bounds on the prior
sigma0_bounds,       5.0 300.0

# Prior Type
sigma0_prior,        flat

# Standard deviation of Gaussian Prior, if chosen
# No effect if Flat prior is chosen
sigma0_stddev,       25.0


# ZHEIGHT PROFILE
# ---------------

# Initial Values
sigmaz,              0.6      # Gaussian width of the galaxy in z

# Fixed? True if its a fixed parameter, False otherwise
sigmaz_fixed,        False

# Prior bounds. Lower and upper bounds on the prior
sigmaz_bounds,       0.1 1.0

# Prior type. 'flat' or 'gaussian'
sigmaz_prior,         flat

# Standard deviation of Gaussian Prior, if chosen
# No effect if Flat prior is chosen
sigmaz_stddev,       0.1

# Tie the zheight to the effective radius of the disk?
# If set to True, make sure sigmaz_fixed is False
zheight_tied,        True


# GEOMETRY
# --------

# Initial Values
<<<<<<< HEAD
inc,                 33.2    # Inclination of galaxy, 0=face-on, 90=edge-on
=======
inc,                 33.2
>>>>>>> 4c05a779

# Fixed? True if its a fixed parameter, False otherwise
inc_fixed,           True

# Prior bounds. Lower and upper bounds on the prior
inc_bounds,          0.0 90.0

# Prior type. 'flat', 'gaussian', or 'sine_gaussian'
inc_prior,           sine_gaussian

# Standard deviation of Gaussian Prior, if chosen
# No effect if Flat prior is chosen
inc_stddev,          5.0


# ******************************** MCMC Fitting Settings ******************************
<<<<<<< HEAD
nWalkers,         400        # Number of walkers to use in MCMC fitting
nCPUs,            190        # Number of CPUs to use
scale_param_a,      3.       # Scale parameter for MCMC steps
nBurn,            100        # Number of burn-in steps
nSteps,           100        # Number of "real" steps
=======
nWalkers,         500
nCPUs,            190
scale_param_a,      3.
nBurn,            100
nSteps,           100
>>>>>>> 4c05a779
minAF,           None
maxAF,           None
nEff,              10
do_plotting,     True        # Produce all output plots?
fitdispersion,   True        # Simultaneously fit the velocity and dispersion?<|MERGE_RESOLUTION|>--- conflicted
+++ resolved
@@ -172,11 +172,7 @@
 # --------
 
 # Initial Values
-<<<<<<< HEAD
 inc,                 33.2    # Inclination of galaxy, 0=face-on, 90=edge-on
-=======
-inc,                 33.2
->>>>>>> 4c05a779
 
 # Fixed? True if its a fixed parameter, False otherwise
 inc_fixed,           True
@@ -193,19 +189,11 @@
 
 
 # ******************************** MCMC Fitting Settings ******************************
-<<<<<<< HEAD
-nWalkers,         400        # Number of walkers to use in MCMC fitting
-nCPUs,            190        # Number of CPUs to use
-scale_param_a,      3.       # Scale parameter for MCMC steps
-nBurn,            100        # Number of burn-in steps
-nSteps,           100        # Number of "real" steps
-=======
 nWalkers,         500
 nCPUs,            190
 scale_param_a,      3.
 nBurn,            100
 nSteps,           100
->>>>>>> 4c05a779
 minAF,           None
 maxAF,           None
 nEff,              10
