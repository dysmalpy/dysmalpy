--- conflicted
+++ resolved
@@ -1619,15 +1619,11 @@
     aper_centers = data1d.rarr
     slit_width = data1d.slit_width
     slit_pa = data1d.slit_pa
-<<<<<<< HEAD
-    rstep = gal.instrument1d.pixscale.value
-=======
     rstep = gal.instrument.pixscale.value
     try:
         rstep1d = gal.instrument1d.pixscale.value
     except:
         rstep1d = rstep
->>>>>>> ce01b56e
     rpix = slit_width/rstep/2.
     aper_dist_pix = 2*rpix
     aper_centers_pix = aper_centers/rstep1d
