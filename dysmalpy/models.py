# coding=utf8
# Licensed under a 3-clause BSD style license - see LICENSE.rst
#
# File containing all of the available models to use build the
# galaxy

from __future__ import (absolute_import, division, print_function,
                        unicode_literals)

# Standard library
import os
import abc
import logging
import time
from collections import OrderedDict

# Third party imports
import numpy as np
import scipy.special as scp_spec
import scipy.io as scp_io
import scipy.interpolate as scp_interp
import scipy.optimize as scp_opt
import scipy.ndimage as scp_ndi
import astropy.constants as apy_con
import astropy.units as u
from astropy.modeling import Model
import astropy.cosmology as apy_cosmo
import pyximport; pyximport.install(setup_args={'include_dirs':['/Users/ttshimiz/Github/dysmalpy/dysmalpy/']})
from . import cutils

# Local imports
from .parameters import DysmalParameter

__all__ = ['ModelSet', 'MassModel', 'Sersic', 'NFW',
           'DispersionConst', 'Geometry', 'BiconicalOutflow',
           'KinematicOptions', 'ZHeightGauss', 'DiskBulge']

# NOORDERMEER DIRECTORY
path = os.path.abspath(__file__)
dir_path = os.path.dirname(path)
_dir_noordermeer = dir_path+"/data/noordermeer/"

# CONSTANTS
G = apy_con.G
Msun = apy_con.M_sun
pc = apy_con.pc

# DEFAULT COSMOLOGY
_default_cosmo = apy_cosmo.FlatLambdaCDM(H0=70., Om0=0.3)

# LOGGER SETTINGS
logging.basicConfig(level=logging.INFO)
logger = logging.getLogger('DysmalPy')

np.warnings.filterwarnings('ignore')

# TODO: Tied parameters are NOT automatically updated when variables change!!
# TODO: Need to keep track during the fitting!


def sersic_mr(r, mass, n, r_eff):
    """Radial mass function for a generic sersic model"""

    bn = scp_spec.gammaincinv(2. * n, 0.5)
    alpha = r_eff / (bn ** n)
    amp = (mass / (2 * np.pi) / alpha ** 2 / n /
           scp_spec.gamma(2. * n))
    mr = amp * np.exp(-bn * (r / r_eff) ** (1. / n))

    return mr


def sersic_menc(r, mass, n, r_eff):
    """Enclosed mass as a function of r for a sersic model"""

    bn = scp_spec.gammaincinv(2. * n, 0.5)
    integ = scp_spec.gammainc(2 * n, bn * (r / r_eff) ** (1. / n))
    norm = mass

    return norm*integ
    
def v_circular(mass_enc, r):
    """
    Default method to evaluate the circular velocity
    as a function of radius using the standard equation:
    v(r) = SQRT(GM(r)/r)
    """
    vcirc = np.sqrt(G.cgs.value * mass_enc * Msun.cgs.value /
                    (r * 1000. * pc.cgs.value))
    vcirc = vcirc/1e5

    return vcirc

def menc_from_vcirc(vcirc, r):
    menc = ((vcirc*1e5)**2.*(r*1000.*pc.cgs.value) /
                  (G.cgs.value * Msun.cgs.value))
    return menc

def apply_noord_flat(r, r_eff, mass, n, invq):

    noordermeer_n = np.arange(0.5, 8.1, 0.1)  # Sersic indices
    noordermeer_invq = np.array([1, 2, 3, 4, 5, 6, 8, 10, 20,
                                 100])  # 1:1, 1:2, 1:3, ...flattening

    nearest_n = noordermeer_n[
        np.argmin(np.abs(noordermeer_n - n))]
    nearest_q = noordermeer_invq[
        np.argmin(np.abs(noordermeer_invq - invq))]

    # Need to do this internally instead of relying on IDL save files!!
    file_noord = _dir_noordermeer + 'VC_n{0:3.1f}_invq{1}.save'.format(
        nearest_n, nearest_q)
    restNVC = scp_io.readsav(file_noord)
    N2008_vcirc = restNVC.N2008_vcirc
    N2008_rad = restNVC.N2008_rad
    N2008_Re = restNVC.N2008_Re
    N2008_mass = restNVC.N2008_mass

    v_interp = scp_interp.interp1d(N2008_rad, N2008_vcirc,
                                   fill_value="extrapolate")
    vcirc = (v_interp(r / r_eff * N2008_Re) * np.sqrt(
             mass / N2008_mass) * np.sqrt(N2008_Re / r_eff))

    return vcirc

def area_segm(rr, dd):

    return (rr**2 * np.arccos(dd/rr) -
            dd * np.sqrt(2. * rr * (rr-dd) - (rr-dd)**2))


def calc_1dprofile(cube, slit_width, slit_angle, pxs, vx, soff=0.):

    # Get the data for the observed velocity profile
    cube_shape = cube.shape
    psize = cube_shape[1]
    vsize = cube_shape[0]
    lin = np.arange(psize) - np.fix(psize/2.)
    veldata = scp_ndi.interpolation.rotate(cube, slit_angle, axes=(2, 1),
                                           reshape=False)
    tmpn = (((lin*pxs) <= (soff+slit_width/2.)) &
            ((lin*pxs) >= (soff-slit_width/2.)))
    data = np.zeros((psize, vsize))
    flux = np.zeros(psize)

    yvec = vx
    xvec = lin*pxs

    for i in range(psize):
        for j in range(vsize):
            data[i, j] = np.mean(veldata[j, i, tmpn])
        tmp = data[i]
        flux[i] = np.sum(tmp)

    flux = flux / np.max(flux) * 10.
    pvec = (flux < 0.)

    # Calculate circular segments
    rr = 0.5 * slit_width
    pp = pxs

    nslice = np.int(1 + 2 * np.ceil((rr - 0.5 * pp) / pp))

    circaper_idx = np.arange(nslice) - 0.5 * (nslice - 1)
    circaper_sc = np.zeros(nslice)

    circaper_sc[int(0.5*nslice - 0.5)] = (np.pi*rr**2 -
                                          2.*area_segm(rr, 0.5*pp))

    if nslice > 1:
        circaper_sc[0] = area_segm(rr, (0.5*nslice - 1)*pp)
        circaper_sc[nslice-1] = circaper_sc[0]

    if nslice > 3:
        for cnt in range(1, int(0.5*(nslice-3))+1):
            circaper_sc[cnt] = (area_segm(rr, (0.5*nslice - 1. - cnt)*pp) -
                                area_segm(rr, (0.5*nslice - cnt)*pp))
            circaper_sc[nslice-1-cnt] = circaper_sc[cnt]

    circaper_vel = np.zeros(psize)
    circaper_disp = np.zeros(psize)

    nidx = len(circaper_idx)
    for i in range(psize):
        tot_vnum = 0.
        tot_denom = 0.
        cnt_idx = 0
        cnt_start = int(i + circaper_idx[0]) if (i + circaper_idx[0]) > 0 else 0
        cnt_end = (int(i + circaper_idx[nidx-1]) if (i + circaper_idx[nidx-1]) <
                                                    (psize-1) else (psize-1))
        for cnt in range(cnt_start, cnt_end+1):
            tmp = data[cnt]
            tot_vnum += circaper_sc[cnt_idx] * np.sum(tmp*yvec)
            tot_denom += circaper_sc[cnt_idx] * np.sum(tmp)
            cnt_idx = cnt_idx + 1

        circaper_vel[i] = tot_vnum / tot_denom

        tot_dnum = 0.
        cnt_idx = 0
        for cnt in range(cnt_start, cnt_end+1):
            tmp = data[cnt]
            tot_dnum = (tot_dnum + circaper_sc[cnt_idx] *
                        np.sum(tmp*(yvec-circaper_vel[i])**2))
            cnt_idx = cnt_idx + 1

        circaper_disp[i] = np.sqrt(tot_dnum / tot_denom)

    if np.sum(pvec) > 0.:
        circaper_vel[pvec] = -1.e3
        circaper_disp[pvec] = 0.

    return xvec, circaper_vel, circaper_disp


# Generic model container which tracks all components, parameters,
# parameter settings, model settings, etc.
class ModelSet:

    def __init__(self):

        self.mass_components = OrderedDict()
        self.components = OrderedDict()
        self.light_components = OrderedDict()
        self.geometry = None
        self.dispersion_profile = None
        self.zprofile = None
        self.outflow = None
        self.outflow_geometry = None
        self.outflow_dispersion = None
        self.outflow_flux = None
        self.parameters = None
        self.fixed = OrderedDict()
        self.tied = OrderedDict()
        self.param_names = OrderedDict()
        self._param_keys = OrderedDict()
        self.nparams = 0
        self.nparams_free = 0
        self.nparams_tied = 0
        self.kinematic_options = KinematicOptions()
        self.line_center = None
        
        # Option for dealing with 3D data:
        self.per_spaxel_norm_3D = False

    def add_component(self, model, name=None, light=False, geom_type='galaxy',
                      disp_type='galaxy'):
        """Add a model component to the set"""

        # Check to make sure its the correct class
        if isinstance(model, _DysmalModel):

            # Check to make sure it has a name
            if (name is None) & (model.name is None):
                raise ValueError('Please give this component a name!')

            elif name is not None:
                model = model.rename(name)

            if model._type == 'mass':

                # Make sure there isn't a mass component already named this
                if list(self.mass_components.keys()).count(model.name) > 0:
                    raise ValueError('Component already exists. Please give'
                                     'it a unique name.')
                else:
                    self.mass_components[model.name] = True

            elif model._type == 'geometry':

                if geom_type == 'galaxy':
                    if (self.geometry is not None):
                        logger.warning('Current Geometry model is being '
                                    'overwritten!')
                    self.geometry = model

                elif geom_type == 'outflow':

                    self.outflow_geometry = model

                else:
                    logger.error("geom_type can only be either 'galaxy' or "
                                 "'outflow'.")

                self.mass_components[model.name] = False

            elif model._type == 'dispersion':

                if disp_type == 'galaxy':
                    if self.dispersion_profile is not None:
                        logger.warning('Current Dispersion model is being '
                                       'overwritten!')
                    self.dispersion_profile = model

                elif disp_type == 'outflow':

                    self.outflow_dispersion = model

                self.mass_components[model.name] = False

            elif model._type == 'zheight':
                if self.zprofile is not None:
                    logger.warning('Current z-height model is being '
                                   'overwritten!')
                self.zprofile = model
                self.mass_components[model.name] = False

            elif model._type == 'outflow':
                if self.outflow is not None:
                    logger.warning('Current outflow model is being '
                                   'overwritten!')
                self.outflow = model
                self.mass_components[model.name] = False

            else:
                raise TypeError("This model type is not known. Must be one of"
                                "'mass', 'geometry', 'dispersion', 'zheight',"
                                " or 'outflow'.")

            if light:
                self.light_components[model.name] = True
            else:
                self.light_components[model.name] = False

            self._add_comp(model)

        else:

            raise TypeError('Model component must be a '
                            'dysmalpy.models.DysmalModel instance!')

    def _add_comp(self, model):

        # Update the components list
        self.components[model.name] = model

        # Update the parameters and parameters_free arrays
        if self.parameters is None:
            self.parameters = model.parameters
        else:

            self.parameters = np.concatenate([self.parameters,
                                              model.parameters])
        self.param_names[model.name] = model.param_names
        self.fixed[model.name] = model.fixed
        self.tied[model.name] = model.tied

        # Update the dictionaries containing the locations of the parameters
        # in the parameters array. Also count number of tied parameters
        key_dict = OrderedDict()
        ntied = 0
        for i, p in enumerate(model.param_names):
            key_dict[p] = i + self.nparams
            if model.tied[p]:
                ntied += 1

        self._param_keys[model.name] = key_dict
        self.nparams += len(model.param_names)
        self.nparams_free += (len(model.param_names) - sum(model.fixed.values())
                              - ntied)
        self.nparams_tied += ntied

    def set_parameter_value(self, model_name, param_name, value):
        """Method to set a specific parameter value"""

        try:
            comp = self.components[model_name]
        except KeyError:
            raise KeyError('Model not part of the set.')

        try:
            param_i = comp.param_names.index(param_name)
        except ValueError:
            raise ValueError('Parameter is not part of model.')

        self.components[model_name].parameters[param_i] = value
        self.parameters[self._param_keys[model_name][param_name]] = value

    def set_parameter_fixed(self, model_name, param_name, fix):
        """Method to set a specific parameter fixed or not"""

        try:
            comp = self.components[model_name]
        except KeyError:
            raise KeyError('Model not part of the set.')

        try:
            param_i = comp.param_names.index(param_name)
        except ValueError:
            raise ValueError('Parameter is not part of model.')

        self.components[model_name].fixed[param_name] = fix
        self.fixed[model_name][param_name] = fix
        if fix:
            self.nparams_free -= 1
        else:
            self.nparams_free += 1

    def update_parameters(self, theta):
        """Update all of the free parameters of the model
           Then update all of the tied parameters.
        """

        # Sanity check to make sure the array given is the right length
        if len(theta) != self.nparams_free:
            raise ValueError('Length of theta is not equal to number '
                             'of free parameters, {}'.format(self.nparams_free))

        # Loop over all of the parameters
        pfree, pfree_keys = self._get_free_parameters()
        for cmp in pfree_keys:
            for pp in pfree_keys[cmp]:
                ind = pfree_keys[cmp][pp]
                if ind != -99:
                    self.set_parameter_value(cmp, pp, theta[ind])

        # Now update all of the tied parameters if there are any
        if self.nparams_tied > 0:
            for cmp in self.tied:
                for pp in self.tied[cmp]:
                    if self.tied[cmp][pp]:
                        new_value = self.tied[cmp][pp](self)
                        self.set_parameter_value(cmp, pp, new_value)

    # Methods to grab the free parameters and keys
    def _get_free_parameters(self):
        p = np.zeros(self.nparams_free)
        pkeys = OrderedDict()
        j = 0
        for cmp in self.fixed:
            pkeys[cmp] = OrderedDict()
            for pm in self.fixed[cmp]:
                if self.fixed[cmp][pm] | np.bool(self.tied[cmp][pm]):
                    pkeys[cmp][pm] = -99
                else:
                    pkeys[cmp][pm] = j
                    p[j] = self.parameters[self._param_keys[cmp][pm]]
                    j += 1
        return p, pkeys

    def get_free_parameters_values(self):
        pfree, pfree_keys = self._get_free_parameters()
        return pfree

    def get_free_parameter_keys(self):
        pfree, pfree_keys = self._get_free_parameters()
        return pfree_keys

    def get_log_prior(self):
        log_prior_model = 0.
        pfree_dict = self.get_free_parameter_keys()
        comps_names = pfree_dict.keys()
        for compn in comps_names:
            comp = self.components.__getitem__(compn)
            params_names = pfree_dict[compn].keys()
            for paramn in params_names:
                if pfree_dict[compn][paramn] >= 0:
                    # Free parameter: add to total prior
                    log_prior_model += comp.prior[paramn].log_prior(comp.__getattribute__(paramn))
        return log_prior_model
        
    def get_dm_frac_effrad(self, rstep=0.2, model_key_re=None):
        # RE needs to be in kpc
        comp = self.components.__getitem__(model_key_re[0])
        param_i = comp.param_names.index(model_key_re[1])
        r_eff = comp.parameters[param_i]
        
        # Get DM frac:
        if self.kinematic_options.adiabatic_contract:
            nstep = np.floor_divide(r_eff,rstep) 
            rgal = np.linspace(0.,nstep*rstep,num=nstep+1)
            rgal = np.append(rgal, r_eff)
        else:
            rgal = np.array([r_eff])
        
        vel, vdm = self.velocity_profile(rgal, compute_dm=True)
        
        if self.kinematic_options.pressure_support:
            # Correct for pressure support to get circular velocity:
            vc = self.kinematic_options.correct_for_pressure_support(rgal, self, vel)
        else:
            vc = vel.copy()
        
        # Not generally true if a term is oblate; to be updated
        # r_eff is the last (or only) entry:
        dm_frac = vdm[-1]**2/vc[-1]**2
        
        return dm_frac

    def enclosed_mass(self, r):
        """
        Method to calculate the total enclosed mass for the whole model
        as a function of radius
        :param r: Radius in kpc
        :return: Mass enclosed within each radius in Msun
        """

        # First check to make sure there is at least one mass component in the
        # model set.
        if len(self.mass_components) == 0:
            raise AttributeError("There are no mass components so an enclosed "
                                 "mass can't be calculated.")
        else:

            enc_mass = r*0.
            enc_dm = r*0.
            enc_bary = r*0.

            for cmp in self.mass_components:
                if self.mass_components[cmp]:
                    mcomp = self.components[cmp]
                    enc_mass_cmp = mcomp.enclosed_mass(r)
                    enc_mass += enc_mass_cmp

                    if mcomp._subtype == 'dark_matter':

                        enc_dm += enc_mass_cmp

                    elif mcomp._subtype == 'baryonic':

                        enc_bary += enc_mass_cmp

            if (np.sum(enc_dm) > 0) & self.kinematic_options.adiabatic_contract:

                vcirc, vhalo_adi = self.velocity_profile(r, compute_dm=True)
                # enc_dm_adi = ((vhalo_adi*1e5)**2.*(r*1000.*pc.cgs.value) /
                #               (G.cgs.value * Msun.cgs.value))
                enc_dm_adi = menc_from_vcirc(vhalo_adi, r)
                enc_mass = enc_mass - enc_dm + enc_dm_adi
                enc_dm = enc_dm_adi

        return enc_mass, enc_bary, enc_dm



    def velocity_profile(self, r, compute_dm=False):
        """
        Method to calculate the 1D velocity profile
        as a function of radius
        """

        # First check to make sure there is at least one mass component in the
        # model set.
        if len(self.mass_components) == 0:
            raise AttributeError("There are no mass components so a velocity "
                                 "can't be calculated.")
        else:

            vdm = r*0.
            vbaryon = r*0.

            for cmp in self.mass_components:

                if self.mass_components[cmp]:
                    mcomp = self.components[cmp]
                    cmpnt_v = mcomp.circular_velocity(r)
                    if mcomp._subtype == 'dark_matter':

                        vdm = np.sqrt(vdm ** 2 + cmpnt_v ** 2)

                    elif mcomp._subtype == 'baryonic':

                        vbaryon = np.sqrt(vbaryon ** 2 + cmpnt_v ** 2)

                    else:
                        raise TypeError("{} mass model subtype not recognized"
                                        " for {} component. Only 'dark_matter'"
                                        " or 'baryonic' accepted.".format(
                                        mcomp._subtype, cmp))
            vels = self.kinematic_options.apply_adiabatic_contract(r,
                                            vbaryon, vdm,compute_dm=compute_dm)

            if compute_dm:
                vel = vels[0]
                vdm = vels[1]

            else:

                vel = vels

            vel = self.kinematic_options.apply_pressure_support(r, self, vel)
            
            if compute_dm:
                return vel, vdm
            else:
                return vel
                
    def circular_velocity(self, r):
        vel = self.velocity_profile(r, compute_dm=False)
        vcirc = self.kinematic_options.correct_for_pressure_support(r, self, vel)
        return vcirc

    def simulate_cube(self, nx_sky, ny_sky, dscale, rstep,
                      spec_type, spec_step, spec_start, nspec,
                      spec_unit=u.km/u.s, line_center=None, oversample=1, oversize=1,
                      debug=False):

        """Simulate an IFU cube of this model set"""

        # Start with a 3D array in the sky coordinate system
        # x and y sizes are user provided so we just need
        # the z size where z is in the direction of the L.O.S.
        # We'll just use the maximum of the given x and y

        nx_sky_samp = nx_sky*oversample*oversize
        ny_sky_samp = ny_sky*oversample*oversize
        rstep_samp = rstep/oversample

        if (np.mod(nx_sky, 2) == 1) & (np.mod(oversize, 2) == 0) & (oversize > 1):
            nx_sky_samp = nx_sky_samp + 1

        if (np.mod(ny_sky, 2) == 1) & (np.mod(oversize, 2) == 0) & (oversize > 1):
            ny_sky_samp = ny_sky_samp + 1

        #nz_sky_samp = np.max([nx_sky_samp, ny_sky_samp])

        # Setup the final IFU cube
        spec = np.arange(nspec) * spec_step + spec_start
        if spec_type == 'velocity':
            vx = (spec * spec_unit).to(u.km / u.s).value
        elif spec_type == 'wavelength':
            if line_center is None:
                raise ValueError("line_center must be provided if spec_type is "
                                 "'wavelength.'")
            line_center_conv = line_center.to(spec_unit).value
            vx = (spec - line_center_conv) / line_center_conv * apy_con.c.to(
                u.km / u.s).value

        #velcube = np.tile(np.resize(vx, (nspec, 1, 1)),
        #                  (1, ny_sky_samp, nx_sky_samp))

        cube_final = np.zeros((nspec, ny_sky_samp, nx_sky_samp))

        # First construct the cube based on mass components
        if sum(self.mass_components.values()) > 0:

            # Create 3D arrays of the sky pixel coordinates
            cos_inc = np.cos(self.geometry.inc*np.pi/180.)
            maxr = np.sqrt(nx_sky_samp**2 + ny_sky_samp**2)
            maxr_y = np.max(np.array([maxr*1.5, np.min(
                np.hstack([maxr*1.5/ cos_inc, maxr * 5.]))]))
            nz_sky_samp = np.int(np.max([nx_sky_samp, ny_sky_samp, maxr_y]))
            if np.mod(nz_sky_samp, 2) < 0.5:
                nz_sky_samp += 1

            sh = (nz_sky_samp, ny_sky_samp, nx_sky_samp)
            print(sh)
            zsky, ysky, xsky = np.indices(sh)
            zsky = zsky - (nz_sky_samp - 1) / 2.
            ysky = ysky - (ny_sky_samp - 1) / 2.
            xsky = xsky - (nx_sky_samp - 1) / 2.

            # Apply the geometric transformation to get galactic coordinates
            # Need to account for oversampling in the x and y shift parameters
            self.geometry.xshift = self.geometry.xshift.value * oversample
            self.geometry.yshift = self.geometry.yshift.value * oversample
            xgal, ygal, zgal = self.geometry(xsky, ysky, zsky)

            # The circular velocity at each position only depends on the radius
            # Convert to kpc
            rgal = np.sqrt(xgal ** 2 + ygal ** 2) * rstep_samp / dscale
            vcirc = self.velocity_profile(rgal)
            # L.O.S. velocity is then just vcirc*sin(i)*cos(theta) where theta
            # is the position angle in the plane of the disk
            # cos(theta) is just xgal/rgal
            vobs_mass = (vcirc * np.sin(np.radians(self.geometry.inc.value)) *
                    xgal / (rgal / rstep_samp * dscale))
            vobs_mass[rgal == 0] = 0.

            # Calculate "flux" for each position
<<<<<<< HEAD
            flux_mass = np.zeros(vobs.shape)
=======
            flux_mass = np.zeros(vobs_mass.shape)
>>>>>>> 9b40018a
            for cmp in self.light_components:
                if self.light_components[cmp]:
                    zscale = self.zprofile(zgal * rstep_samp / dscale)
                    flux_mass += self.components[cmp].mass_to_light(rgal) * zscale

            # The final spectrum will be a flux weighted sum of Gaussians at each
            # velocity along the line of sight.
            sigmar = self.dispersion_profile(rgal)
<<<<<<< HEAD
            #for zz in range(nz_sky_samp):
            #    f_cube = np.tile(flux[zz, :, :], (nspec, 1, 1))
            #    vobs_cube = np.tile(vobs[zz, :, :], (nspec, 1, 1))
            #    sig_cube = np.tile(sigmar[zz, :, :], (nspec, 1, 1))
            #    tmp_cube = np.exp(
            #        -0.5 * ((velcube - vobs_cube) / sig_cube) ** 2)
            #    cube_sum = np.nansum(tmp_cube, 0)
            #    #cube_sum[cube_sum == 0] = 1
            #    cube_final += tmp_cube / cube_sum * f_cube * 100.
            cube_final += cutils.populate_cube(flux_mass, vobs, sigmar, vx)
=======
            for zz in range(nz_sky_samp):
                f_cube = np.tile(flux_mass[zz, :, :], (nspec, 1, 1))
                vobs_cube = np.tile(vobs_mass[zz, :, :], (nspec, 1, 1))
                sig_cube = np.tile(sigmar[zz, :, :], (nspec, 1, 1))
                tmp_cube = np.exp(
                    -0.5 * ((velcube - vobs_cube) / sig_cube) ** 2)
                cube_sum = np.nansum(tmp_cube, 0)
                #cube_sum[cube_sum == 0] = 1
                cube_final += tmp_cube / cube_sum * f_cube * 100.

>>>>>>> 9b40018a
            #cube_final = cube_final/np.mean(cube_final)

        if self.outflow is not None:

            if self.outflow._spatial_type == 'resolved':
                # Create 3D arrays of the sky pixel coordinates
                sin_inc = np.sin(self.outflow_geometry.inc * np.pi / 180.)
                maxr = np.sqrt(nx_sky_samp ** 2 + ny_sky_samp ** 2)
                maxr_y = np.max(np.array([maxr * 1.5, np.min(
                    np.hstack([maxr * 1.5 / sin_inc, maxr * 5.]))]))
                nz_sky_samp = np.int(np.max([nx_sky_samp, ny_sky_samp, maxr_y]))
                if np.mod(nz_sky_samp, 2) < 0.5:
                    nz_sky_samp += 1

                sh = (nz_sky_samp, ny_sky_samp, nx_sky_samp)
                zsky, ysky, xsky = np.indices(sh)
                zsky = zsky - (nz_sky_samp - 1) / 2.
                ysky = ysky - (ny_sky_samp - 1) / 2.
                xsky = xsky - (nx_sky_samp - 1) / 2.
                # Apply the geometric transformation to get outflow coordinates
                # Account for oversampling
                self.outflow_geometry.xshift = self.outflow_geometry.xshift.value * oversample
                self.outflow_geometry.yshift = self.outflow_geometry.yshift.value * oversample
                xout, yout, zout = self.outflow_geometry(xsky, ysky, zsky)

                # Convert to kpc
                xout_kpc = xout * rstep_samp / dscale
                yout_kpc = yout * rstep_samp / dscale
                zout_kpc = zout * rstep_samp / dscale

                rout = np.sqrt(xout**2 + yout**2 + zout**2)
                vout = self.outflow(xout_kpc, yout_kpc, zout_kpc)
                fout = self.outflow.light_profile(xout_kpc, yout_kpc, zout_kpc)

                # L.O.S. velocity is v*cos(alpha) = -v*zsky/rsky
                vobs = -vout * zsky/rout
                vobs[rout == 0] = vout[rout == 0]

                sigma_out = self.outflow_dispersion(rout)
                #for zz in range(nz_sky_samp):
                #    f_cube = np.tile(fout[zz, :, :], (nspec, 1, 1))
                #    vobs_cube = np.tile(vobs[zz, :, :], (nspec, 1, 1))
                #    sig_cube = np.tile(sigma_out[zz, :, :], (nspec, 1, 1))
                #    tmp_cube = np.exp(
                #        -0.5 * ((velcube - vobs_cube) / sig_cube) ** 2)
                #    cube_sum = np.nansum(tmp_cube, 0)
                #    cube_sum[cube_sum == 0] = 1
                #    cube_final += tmp_cube / cube_sum * f_cube
                cube_final += cutils.populate_cube(fout, vobs, sigma_out, vx)

            elif self.outflow._spatial_type == 'unresolved':

                # Set where the unresolved will be located and account for oversampling
                xshift = self.outflow_geometry.xshift.value * oversample
                yshift = self.outflow_geometry.yshift.value * oversample

                # The coordinates where the unresolved outflow is placed needs to be
                # an integer pixel so for now we round to nearest integer.
                xpix = np.int(np.round(xshift)) + nx_sky_samp/2
                ypix = np.int(np.round(yshift)) + ny_sky_samp/2

                voutflow = self.outflow(vx)
                cube_final[:, ypix, xpix] += voutflow

        if debug:
            return cube_final, spec, flux_mass, vobs_mass

        return cube_final, spec


# ***** Mass Component Model Classes ******
# Base abstract mass model component class
class _DysmalModel(Model):

    parameter_constraints = DysmalParameter.constraints

    @property
    def prior(self):
        return self._constraints['prior']


class _DysmalFittable1DModel(_DysmalModel):

    linear = False
    fit_deriv = None
    col_fit_deriv = True
    fittable = True

    inputs = ('x',)
    outputs = ('y',)


class MassModel(_DysmalFittable1DModel):

    _type = 'mass'

    @abc.abstractmethod
    def enclosed_mass(self, *args, **kwargs):
        """Evaluate the enclosed mass as a function of radius"""

    def circular_velocity(self, r):
        """
        Default method to evaluate the circular velocity
        as a function of radius using the standard equation:
        v(r) = SQRT(GM(r)/r)
        """

        mass_enc = self.enclosed_mass(r)
        # vcirc = np.sqrt(G.cgs.value * mass_enc * Msun.cgs.value /
        #                 (r * 1000. * pc.cgs.value))
        # vcirc = vcirc/1e5
        
        vcirc = v_circular(mass_enc, r)

        return vcirc


class Sersic(MassModel):
    """
    1D Sersic mass model with parameters defined by the total mass,
    Sersic index, and effective radius.
    """

    total_mass = DysmalParameter(default=1, bounds=(5, 14))
    r_eff = DysmalParameter(default=1, bounds=(0, 50))
    n = DysmalParameter(default=1, bounds=(0, 8))

    _subtype = 'baryonic'

    def __init__(self, total_mass, r_eff, n, invq=1.0, noord_flat=False,
                 **kwargs):
        self.invq = invq
        self.noord_flat = noord_flat
        super(Sersic, self).__init__(total_mass, r_eff, n, **kwargs)

    @staticmethod
    def evaluate(r, total_mass, r_eff, n):
        """
        1D Sersic profile parameterized by the total mass and
        effective radius
        """

        return sersic_mr(r, 10**total_mass, n, r_eff)

    def enclosed_mass(self, r):
        """
        Calculate the enclosed mass as a function of radius
        :param r: Radii at which to calculate the enclosed mass
        :return: 1D enclosed mass profile
        """

        return sersic_menc(r, 10**self.total_mass, self.n, self.r_eff)

    def circular_velocity(self, r):

        if self.noord_flat:

            vcirc = apply_noord_flat(r, self.r_eff, 10**self.total_mass,
                                     self.n, self.invq)

        else:

            vcirc = super(Sersic, self).circular_velocity(r)

        return vcirc

    def mass_to_light(self, r):

        return sersic_mr(r, 1.0, self.n, self.r_eff)


class DiskBulge(MassModel):
    """Class with a combined disk and bulge to allow varying of B/T and the
    total baryonic mass"""

    total_mass = DysmalParameter(default=10, bounds=(5, 14))
    r_eff_disk = DysmalParameter(default=1, bounds=(0, 50))
    n_disk = DysmalParameter(default=1, fixed=True, bounds=(0, 8))
    r_eff_bulge = DysmalParameter(default=1, bounds=(0, 50))
    n_bulge = DysmalParameter(default=4., fixed=True, bounds=(0, 8))
    bt = DysmalParameter(default=0.2, bounds=(0, 1))

    _subtype = 'baryonic'

    def __init__(self, total_mass, r_eff_disk, n_disk, r_eff_bulge,
                 n_bulge, bt, invq_disk=5, invq_bulge=1, noord_flat=False,
                 light_component='disk', **kwargs):

        self.invq_disk = invq_disk
        self.invq_bulge = invq_bulge
        self.noord_flat = noord_flat
        self.light_component = light_component

        super(DiskBulge, self).__init__(total_mass, r_eff_disk, n_disk,
                                        r_eff_bulge, n_bulge, bt, **kwargs)

    @staticmethod
    def evaluate(r, total_mass, r_eff_disk, n_disk, r_eff_bulge, n_bulge, bt):

        mbulge_total = 10**total_mass*bt
        mdisk_total = 10**total_mass*(1 - bt)

        mr_bulge = sersic_mr(r, mbulge_total, n_bulge, r_eff_bulge)
        mr_disk = sersic_mr(r, mdisk_total, n_disk, r_eff_disk)

        return mr_bulge+mr_disk

    def enclosed_mass(self, r):

        mbulge_total = 10 ** self.total_mass * self.bt
        mdisk_total = 10 ** self.total_mass * (1 - self.bt)

        menc_bulge = sersic_menc(r, mbulge_total, self.n_bulge,
                                 self.r_eff_bulge)
        menc_disk = sersic_menc(r, mdisk_total, self.n_disk,
                                self.r_eff_disk)

        return menc_disk+menc_bulge
        
    def enclosed_mass_disk(self, r):
        mdisk_total = 10 ** self.total_mass * (1 - self.bt)
        
        menc_disk = sersic_menc(r, mdisk_total, self.n_disk,
                                self.r_eff_disk)
        return menc_disk
        
    def enclosed_mass_bulge(self, r):
        mbulge_total = 10 ** self.total_mass * self.bt
    
        menc_bulge= sersic_menc(r, mbulge_total, self.n_bulge,
                                 self.r_eff_bulge)
        return menc_bulge

    def circular_velocity_disk(self, r):
        if self.noord_flat:
            mdisk_total = 10**self.total_mass*(1-self.bt)
            vcirc = apply_noord_flat(r, self.r_eff_disk, mdisk_total,
                                     self.n_disk, self.invq_disk)

        else:
            mass_enc = self.enclosed_mass_disk(r)
            vcirc = v_circular(mass_enc, r)

        return vcirc
        
    def circular_velocity_bulge(self, r):
        if self.noord_flat:
            mbulge_total = 10**self.total_mass*self.bt
            vcirc = apply_noord_flat(r, self.r_eff_bulge, mbulge_total,
                                     self.n_bulge, self.invq_bulge)
        else:
            mass_enc = self.enclosed_mass_bulge(r)
            vcirc = v_circular(mass_enc, r)

        return vcirc
        
    def circular_velocity(self, r):

        if self.noord_flat:
            # mbulge_total = 10**self.total_mass*self.bt
            # mdisk_total = 10**self.total_mass*(1-self.bt)
            # 
            # vbulge = apply_noord_flat(r, self.r_eff_bulge, mbulge_total,
            #                          self.n_bulge, self.invq_bulge)
            # vdisk = apply_noord_flat(r, self.r_eff_disk, mdisk_total,
            #                          self.n_disk, self.invq_disk)
            # 
            
            vbulge = self.circular_velocity_bulge(r)
            vdisk = self.circular_velocity_disk(r)
            
            vcirc = np.sqrt(vbulge**2 + vdisk**2)

        else:

            vcirc = super(DiskBulge, self).circular_velocity(r)

        return vcirc
        
    def velocity_profile(self, r, modelset):
        vcirc = self.circular_velocity(r)
        vrot = modelset.kinematic_options.apply_pressure_support(r, modelset, vcirc)
        return vrot
        
    def velocity_profile_disk(self, r, modelset):
        vcirc = self.circular_velocity_disk(r)
        vrot = modelset.kinematic_options.apply_pressure_support(r, modelset, vcirc)
        return vrot
        
    def velocity_profile_bulge(self, r, modelset):
        vcirc = self.circular_velocity_bulge(r)
        vrot = modelset.kinematic_options.apply_pressure_support(r, modelset, vcirc)
        return vrot
        

    def mass_to_light(self, r):

        if self.light_component == 'disk':

            flux = sersic_mr(r, 1.0, self.n_disk, self.r_eff_disk)

        elif self.light_component == 'bulge':

            flux = sersic_mr(r, 1.0, self.n_bulge, self.r_eff_bulge)

        elif self.light_component == 'total':

            flux_disk = sersic_mr(r, 1.0-self.bt,
                                  self.n_disk, self.r_eff_disk)
            flux_bulge = sersic_mr(r, self.bt,
                                   self.n_bulge, self.r_eff_bulge)
            flux = flux_disk + flux_bulge

        else:

            raise ValueError("light_component can only be 'disk', 'bulge', "
                             "or 'total.'")

        return flux


class DarkMatterHalo(MassModel):
    """
    Generic class for dark matter halo profiles
    """

    # Standard parameters for a dark matter halo profile
    mvirial = DysmalParameter(default=1.0, bounds=(5, 20))
    conc = DysmalParameter(default=5.0, bounds=(6, 20))

    _subtype = 'dark_matter'

    @abc.abstractmethod
    def calc_rvir(self, *args, **kwargs):
        """
        Method to calculate the virial radius
        """

    @abc.abstractmethod
    def calc_rho0(self, *args, **kwargs):
        """
        Method to calculate the scale density
        """

    def velocity_profile(self, r, model):
        """
        Calculate velocity profile, including any adiabatic contraction
        """

        if model.kinematic_options.adiabatic_contract:
            raise NotImplementedError("Adiabatic contraction not currently supported!")
        else:
            return self.circular_velocity(r)


class TwoPowerHalo(DarkMatterHalo):
    """
    Class for a generic two power law density model for a dark matter halo
    See Equation 2.64 of Binney & Tremaine 'Galactic Dynamics'
    """

    def __init__(self, mvirial, conc, alpha, beta, z=0, cosmo=_default_cosmo,
                 **kwargs):
        self.z = z
        self.alpha = alpha
        self.beta = beta
        self.cosmo = cosmo
        super(TwoPowerHalo, self).__init__(mvirial, conc, **kwargs)

    def evaluate(self, r, mvirial, conc):

        rvirial = self.calc_rvir()
        rho0 = self.calc_rho0()
        rs = rvirial / self.conc

        return rho0 / ((r/rs)**self.alpha * (1 + r/rs)**(self.beta - self.alpha))

    def enclosed_mass(self, r):

        rvirial = self.calc_rvir()
        rs = rvirial/self.conc
        aa = 10**self.mvirial*(r/rvirial)**(3 - self.alpha)
        bb = (scp_spec.hyp2f1(3-self.alpha, self.beta-self.alpha, 4-self.alpha, -r/rs) /
              scp_spec.hyp2f1(3 - self.alpha, self.beta - self.alpha, 4 - self.alpha, -self.conc))

        return aa*bb

    def calc_rho0(self):

        rvir = self.calc_rvir()
        rs = rvir/self.conc
        aa = -10**self.mvirial/(4*np.pi*self.conc**(3-self.alpha)*rs**3)
        bb = (self.alpha - 3) / scp_spec.hyp2f1(3-self.alpha, self.beta-self.alpha, 4-self.alpha, -self.conc)

        return aa*bb

    def calc_rvir(self):
        """
        Calculate the virial radius based on virial mass and redshift
        M_vir = 100*H(z)^2/G * R_vir^3
        """

        g_new_unit = G.to(u.pc / u.Msun * (u.km / u.s) ** 2).value
        hz = self.cosmo.H(self.z).value
        rvir = ((10 ** self.mvirial * (g_new_unit * 1e-3) /
                 (10 * hz * 1e-3) ** 2) ** (1. / 3.))

        return rvir


class NFW(DarkMatterHalo):
    """
    1D NFW mass model parameterized by the virial radius, virial mass, and
    concentration.
    """

    def __init__(self, mvirial, conc, z=0, cosmo=_default_cosmo,
                 **kwargs):
        self.z = z
        self.cosmo = cosmo
        super(NFW, self).__init__(mvirial, conc, **kwargs)

    def evaluate(self, r, mvirial, conc):
        """3D mass density profile"""

        rvirial = self.calc_rvir()
        rho0 = self.calc_rho0()
        rs = rvirial / self.conc

        return rho0 / (r / rs * (1 + r / rs) ** 2)

    def enclosed_mass(self, r):
        """
        Calculate the enclosed mass as a function of radius
        :param r: Radii at which to calculate the enclosed mass
        :return: 1D enclosed mass profile
        """

        rho0 = self.calc_rho0()
        rvirial = self.calc_rvir()
        rs = rvirial/self.conc
        aa = 4.*np.pi*rho0*rvirial**3/self.conc**3

        # For very small r, bb can be negative.
        bb = np.abs(np.log((rs + r)/rs) - r/(rs + r))

        return aa*bb

    def calc_rho0(self):

        rvirial = self.calc_rvir()
        aa = 10**self.mvirial/(4.*np.pi*rvirial**3)*self.conc**3
        bb = 1./(np.log(1.+self.conc) - (self.conc/(1.+self.conc)))

        return aa * bb

    def calc_rvir(self):
        """
        Calculate the virial radius based on virial mass and redshift
        M_vir = 100*H(z)^2/G * R_vir^3
        """
        g_new_unit = G.to(u.pc / u.Msun * (u.km / u.s) ** 2).value
        hz = self.cosmo.H(self.z).value
        rvir = ((10 ** self.mvirial * (g_new_unit * 1e-3) /
                (10 * hz * 1e-3) ** 2) ** (1. / 3.))

        return rvir



# ****** Geometric Model ********
class _DysmalFittable3DModel(_DysmalModel):

    linear = False
    fit_deriv = None
    col_fit_deriv = True
    fittable = True

    inputs = ('x', 'y', 'z')

    @property
    def prior(self):
        return self._constraints['prior']


class Geometry(_DysmalFittable3DModel):
    """
    Class to hold the geometric parameters that can be fit.
    Also takes as input the sky coordinates and returns the
    corresponding galaxy plane coordinates.
    
    Convention:
        PA is angle of blue side, CCW from North
    """

    inc = DysmalParameter(default=45.0, bounds=(0, 90))
    pa = DysmalParameter(default=0.0, bounds=(-180, 180))
    xshift = DysmalParameter(default=0.0)
    yshift = DysmalParameter(default=0.0)

    _type = 'geometry'
    outputs = ('xp', 'yp', 'zp')

    @staticmethod
    def evaluate(x, y, z, inc, pa, xshift, yshift):

        inc = np.pi / 180. * inc
        pa = np.pi / 180. * (pa - 90.)

        # Apply the shifts in the sky system
        xsky = x - xshift
        ysky = y - yshift
        zsky = z

        xtmp = xsky * np.cos(pa) + ysky * np.sin(pa)
        ytmp = -xsky * np.sin(pa) + ysky * np.cos(pa)
        ztmp = zsky

        xgal = xtmp
        ygal = ytmp * np.cos(inc) - ztmp * np.sin(inc)
        zgal = ytmp * np.sin(inc) + ztmp * np.cos(inc)

        return xgal, ygal, zgal


# ******* Dispersion Profiles **************
class DispersionProfile(_DysmalFittable1DModel):
    """Base dispersion profile model class"""
    _type = 'dispersion'


class DispersionConst(DispersionProfile):

    sigma0 = DysmalParameter(default=10., bounds=(0, None), fixed=True)

    @staticmethod
    def evaluate(r, sigma0):

        return np.ones(r.shape)*sigma0


# ******* Z-Height Profiles ***************
class ZHeightProfile(_DysmalFittable1DModel):
    """Base z-height profile model class"""
    _type = 'zheight'


class ZHeightGauss(ZHeightProfile):

    sigmaz = DysmalParameter(default=1.0, fixed=True, bounds=(0, 10))

    def __init__(self, sigmaz, **kwargs):
        super(ZHeightGauss, self).__init__(sigmaz, **kwargs)

    @staticmethod
    def evaluate(z, sigmaz):
        return np.exp(-0.5*(z/sigmaz)**2)


# ****** Kinematic Options Class **********
class KinematicOptions:
    """
    A simple container for holding the settings for different
    options for calculating the kinematics of a galaxy. Also
    has methods for applying these options.
    """

    def __init__(self, adiabatic_contract=False, pressure_support=False,
                 pressure_support_re=None):
        self.adiabatic_contract = adiabatic_contract
        self.pressure_support = pressure_support
        self.pressure_support_re = pressure_support_re

    def apply_adiabatic_contract(self, r, vbaryon, vhalo, compute_dm=False):

        if self.adiabatic_contract:
            logger.info("Applying adiabatic contraction.")
            rprime_all = np.zeros(len(r))
            for i in range(len(r)):
                result = scp_opt.newton(_adiabatic, r[i] + 1.,
                                        args=(r[i], vhalo, r, vbaryon[i]))
                rprime_all[i] = result

            vhalo_adi_interp = scp_interp.interp1d(r, vhalo,
                                                   fill_value='extrapolate')
            vhalo_adi = vhalo_adi_interp(rprime_all)
            vel = np.sqrt(vhalo_adi ** 2 + vbaryon ** 2)

        else:

            vel = np.sqrt(vhalo ** 2 + vbaryon ** 2)
            
        if compute_dm:
            if self.adiabatic_contract:
                return vel, vhalo_adi
            else:
                return vel, vhalo
        else:
            return vel

    def apply_pressure_support(self, r, model, vel):

        if self.pressure_support:

            if self.pressure_support_re is None:
                pre = None
                for cmp in model.mass_components:
                    if model.mass_components[cmp]:
                        mcomp = model.components[cmp]
                        if mcomp._subtype == 'baryonic':
                            if isinstance(mcomp, DiskBulge):
                                pre = mcomp.r_eff_disk.value
                            else:
                                pre = mcomp.r_eff.value
                            break

                if pre is None:
                    logger.warning("No baryonic mass component found. Using "
                                   "1 kpc as the pressure support effective"
                                   " radius")
                    pre = 1.0

            else:
                pre = self.pressure_support_re

            if model.dispersion_profile is None:
                raise AttributeError("Can't apply pressure support without "
                                     "a dispersion profile!")

            #logger.info("Applying pressure support with effective radius of {} "
            #            "kpc.".format(pre))
            sigma = model.dispersion_profile(r)
            vel_squared = (
                vel ** 2 - 3.36 * (r / pre) * sigma ** 2)
            vel_squared[vel_squared < 0] = 0.
            vel = np.sqrt(vel_squared)

        return vel
    
    def correct_for_pressure_support(self, r, model, vel):
        if self.pressure_support:
            if self.pressure_support_re is None:
                pre = None
                for cmp in model.mass_components:
                    if model.mass_components[cmp]:
                        mcomp = model.components[cmp]
                        if mcomp._subtype == 'baryonic':
                            if isinstance(mcomp, DiskBulge):
                                pre = mcomp.r_eff_disk.value
                            else:
                                pre = mcomp.r_eff.value
                            break

                if pre is None:
                    logger.warning("No baryonic mass component found. Using "
                                   "1 kpc as the pressure support effective"
                                   " radius")
                    pre = 1.0

            else:
                pre = self.pressure_support_re

            if model.dispersion_profile is None:
                raise AttributeError("Can't apply pressure support without "
                                     "a dispersion profile!")

            #logger.info("Correcting for pressure support with effective radius of {} "
            #            "kpc.".format(pre))
            sigma = model.dispersion_profile(r)
            vel_squared = (
                vel ** 2 + 3.36 * (r / pre) * sigma ** 2)
            vel_squared[vel_squared < 0] = 0.
            vel = np.sqrt(vel_squared)
        return vel

class BiconicalOutflow(_DysmalFittable3DModel):
    """Model for a biconical outflow. Assumption is symmetry above and below
       the vertex and around the outflow axis."""

    n = DysmalParameter(default=0.5, fixed=True)
    vmax = DysmalParameter(min=0)
    rturn = DysmalParameter(default=0.5, min=0)
    thetain = DysmalParameter(bounds=(0, 90))
    dtheta = DysmalParameter(default=20.0, bounds=(0, 90))
    rend = DysmalParameter(default=1.0, min=0)

    _type = 'outflow'
    _spatial_type = 'resolved'
    outputs = ('vout',)

    def __init__(self, n, vmax, rturn, thetain, dtheta, rend,
                 profile_type='both', tau_flux=5.0, norm_flux=1.0, **kwargs):

        valid_profiles = ['increase', 'decrease', 'both']

        if profile_type in valid_profiles:
            self.profile_type = profile_type
        else:
            logger.error("Invalid profile type. Must be one of 'increase',"
                         "'decrease', or 'both.'")

        self.tau_flux = tau_flux
        self.norm_flux = norm_flux

        super(BiconicalOutflow, self).__init__(n, vmax, rturn, thetain,
                                               dtheta, rend, **kwargs)

    def evaluate(self, x, y, z, n, vmax, rturn, thetain, dtheta, rend):
        """Evaluate the outflow velocity as a function of position x, y, z"""

        r = np.sqrt(x**2 + y**2 + z**2)
        theta = np.arccos(np.abs(z)/r)*180./np.pi
        theta[r == 0] = 0.
        vel = np.zeros(r.shape)

        if self.profile_type == 'increase':

            amp = vmax/rend**n
            vel[r <= rend] = amp*r[r <= rend]**n

        elif self.profile_type == 'decrease':

            amp = -vmax/rend**n
            vel[r <= rend] = vmax + amp*r[r <= rend]** n

        elif self.profile_type == 'both':

            vel[r <= rturn] = vmax*(r[r <= rturn]/rturn)**n
            ind = (r > rturn) & (r <= 2*rturn)
            vel[ind] = vmax*(2 - r[ind]/rturn)**n

        thetaout = np.min([thetain+dtheta, 90.])
        ind_zero = (theta < thetain) | (theta > thetaout) | (vel < 0)
        vel[ind_zero] = 0.

        return vel

    def light_profile(self, x, y, z):

        r = np.sqrt(x**2 + y**2 + z**2)
        theta = np.arccos(np.abs(z) / r) * 180. / np.pi
        theta[r == 0] = 0.
        flux = self.norm_flux*np.exp(-self.tau_flux*(r/self.rend))
        thetaout = np.min([self.thetain + self.dtheta, 90.])
        ind_zero = ((theta < self.thetain) |
                    (theta > thetaout) |
                    (r > self.rend))
        flux[ind_zero] = 0.

        return flux


class UnresolvedOutflow(_DysmalFittable1DModel):
    """
    Model for an unresolved outflow component with a specific flux and width.
    """

    vcenter = DysmalParameter(default=0)
    fwhm = DysmalParameter(default=1000.0, bounds=(0, None))
    amplitude = DysmalParameter(default=1.0, bounds=(0, None))

    _type = 'outflow'
    _spatial_type = 'unresolved'
    outputs = ('vout',)

    @staticmethod
    def evaluate(v, vcenter, fwhm, amplitude):

        return amplitude*np.exp(-(v - vcenter)**2/(fwhm/2.35482)**2)


def _adiabatic(rprime, r_adi, adia_v_dm, adia_x_dm, adia_v_disk):

    if rprime < 0.:
        rprime = 0.1
    if rprime < adia_x_dm[1]:
        rprime = adia_x_dm[1]
    rprime_interp = scp_interp.interp1d(adia_x_dm, adia_v_dm,
                                        fill_value="extrapolate")
    result = (r_adi + r_adi * ((r_adi*adia_v_disk**2) /
                               (rprime*(rprime_interp(rprime))**2)) - rprime)
    return result<|MERGE_RESOLUTION|>--- conflicted
+++ resolved
@@ -668,11 +668,9 @@
             vobs_mass[rgal == 0] = 0.
 
             # Calculate "flux" for each position
-<<<<<<< HEAD
-            flux_mass = np.zeros(vobs.shape)
-=======
+
             flux_mass = np.zeros(vobs_mass.shape)
->>>>>>> 9b40018a
+
             for cmp in self.light_components:
                 if self.light_components[cmp]:
                     zscale = self.zprofile(zgal * rstep_samp / dscale)
@@ -681,30 +679,7 @@
             # The final spectrum will be a flux weighted sum of Gaussians at each
             # velocity along the line of sight.
             sigmar = self.dispersion_profile(rgal)
-<<<<<<< HEAD
-            #for zz in range(nz_sky_samp):
-            #    f_cube = np.tile(flux[zz, :, :], (nspec, 1, 1))
-            #    vobs_cube = np.tile(vobs[zz, :, :], (nspec, 1, 1))
-            #    sig_cube = np.tile(sigmar[zz, :, :], (nspec, 1, 1))
-            #    tmp_cube = np.exp(
-            #        -0.5 * ((velcube - vobs_cube) / sig_cube) ** 2)
-            #    cube_sum = np.nansum(tmp_cube, 0)
-            #    #cube_sum[cube_sum == 0] = 1
-            #    cube_final += tmp_cube / cube_sum * f_cube * 100.
-            cube_final += cutils.populate_cube(flux_mass, vobs, sigmar, vx)
-=======
-            for zz in range(nz_sky_samp):
-                f_cube = np.tile(flux_mass[zz, :, :], (nspec, 1, 1))
-                vobs_cube = np.tile(vobs_mass[zz, :, :], (nspec, 1, 1))
-                sig_cube = np.tile(sigmar[zz, :, :], (nspec, 1, 1))
-                tmp_cube = np.exp(
-                    -0.5 * ((velcube - vobs_cube) / sig_cube) ** 2)
-                cube_sum = np.nansum(tmp_cube, 0)
-                #cube_sum[cube_sum == 0] = 1
-                cube_final += tmp_cube / cube_sum * f_cube * 100.
-
->>>>>>> 9b40018a
-            #cube_final = cube_final/np.mean(cube_final)
+            cube_final += cutils.populate_cube(flux_mass, vobs_mass, sigmar, vx)
 
         if self.outflow is not None:
 
