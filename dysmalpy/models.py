--- conflicted
+++ resolved
@@ -626,14 +626,6 @@
             vx = (spec - line_center_conv) / line_center_conv * apy_con.c.to(
                 u.km / u.s).value
 
-<<<<<<< HEAD
-        velcube = np.tile(np.resize(vx, (nspec, 1, 1)),
-			  (1, ny_sky_samp, nx_sky_samp))
-=======
-        #velcube = np.tile(np.resize(vx, (nspec, 1, 1)),
-        #                  (1, ny_sky_samp, nx_sky_samp))
-
->>>>>>> 804f5dd9
         cube_final = np.zeros((nspec, ny_sky_samp, nx_sky_samp))
 
         # First construct the cube based on mass components
