# coding=utf8
# Licensed under a 3-clause BSD style license - see LICENSE.rst
#
# File containing all of the available models to use build the
# galaxy

from __future__ import (absolute_import, division, print_function,
                        unicode_literals)

# Standard library
import os
import abc
import logging
import six
from collections import OrderedDict

# Third party imports
import numpy as np
import scipy.special as scp_spec
import scipy.io as scp_io
import scipy.interpolate as scp_interp
import scipy.optimize as scp_opt
import scipy.ndimage as scp_ndi
import astropy.constants as apy_con
import astropy.units as u
from astropy.modeling import Model
import astropy.cosmology as apy_cosmo
import pyximport; pyximport.install(setup_args={'include_dirs':['/Users/ttshimiz/Github/dysmalpy/dysmalpy/']})
from . import cutils

from astropy.table import Table

# Local imports
from .parameters import DysmalParameter

__all__ = ['ModelSet', 'Sersic', 'DiskBulge', 'LinearDiskBulge',
           'NFW', 'LinearNFW', 'TwoPowerHalo', 'Burkert', 'Einasto',
           'DispersionConst', 'Geometry', 'BiconicalOutflow', 'UnresolvedOutflow',
           'UniformRadialInflow', 'DustExtinction',
           'KinematicOptions', 'ZHeightGauss',
           'surf_dens_exp_disk', 'menc_exp_disk', 'vcirc_exp_disk',
           'sersic_mr', 'sersic_menc', 'v_circular', 'menc_from_vcirc',
           'apply_noord_flat', 'calc_1dprofile', 'calc_1dprofile_circap_pv']

# NOORDERMEER DIRECTORY
path = os.path.abspath(__file__)
dir_path = os.path.dirname(path)
_dir_noordermeer = dir_path+"/data/noordermeer/"


# ALT NOORDERMEER DIRECTORY:
# TEMP:
_dir_sersic_profile_mass_VC_TMP = "/Users/sedona/data/sersic_profile_mass_VC/"
_dir_sersic_profile_mass_VC = os.getenv('SERSIC_PROFILE_MASS_VC_DATADIR', _dir_sersic_profile_mass_VC_TMP)

try:
    import sersic_profile_mass_VC.calcs as sersic_profile_mass_VC_calcs
    _sersic_profile_mass_VC_loaded = True
except:
    _sersic_profile_mass_VC_loaded = False


# CONSTANTS
G = apy_con.G
Msun = apy_con.M_sun
pc = apy_con.pc

# DEFAULT COSMOLOGY
_default_cosmo = apy_cosmo.FlatLambdaCDM(H0=70., Om0=0.3)

# # +++++++++++++++++++++++++++++
# # TEMP:
# G = 6.67e-11 * u.m**3 / u.kg / (u.s**2)  #(unit='m3 / (kg s2)')
# Msun = 2e30 * u.kg
# pc = 3e16 * u.m
# # +++++++++++++++++++++++++++++

# LOGGER SETTINGS
logging.basicConfig(level=logging.INFO)
logger = logging.getLogger('DysmalPy')

np.warnings.filterwarnings('ignore')

# TODO: Tied parameters are NOT automatically updated when variables change!!
# TODO: Need to keep track during the fitting!


def surf_dens_exp_disk(r, mass, rd):
    """
    Radial surface density function for an infinitely thin exponential disk

    Parameters
    ----------
    r : float or array
        Radius or radii at which to calculate the surface density

    mass : float
        Total mass of the disk

    rd : float
        Disk scale length.

    Returns
    -------
    Sigr : float or array
        Surface density of a thin exponential disk at `r`
    """

    Sig0 = mass / (2. * np.pi * rd**2)
    Sigr = Sig0 * np.exp(-r/rd)

    return Sigr


def menc_exp_disk(r, mass, rd):
    """
    Enclosed mass function for exponential disk

    Parameters
    ----------
    r : float or array
        Radius or radii at which to calculate the surface density

    mass : float
        Total mass of the disk

    rd : float
        Disk scale length.

    Returns
    -------
    menc : float or array
        Enclosed mass of an exponential disk for the given `r`
    """

    Sig0 = mass / (2. * np.pi * rd**2)

    menc = 2. * np.pi * Sig0 * rd**2 * ( 1 - np.exp(-r/rd)*(1.+r/rd) )

    return menc


def vcirc_exp_disk(r, mass, rd):
    """
    Rotation curve function for exponential disk

    Parameters
    ----------
    r : float or array
        Radius or radii at which to calculate the surface density

    mass : float
        Total mass of the disk

    rd : float
        Disk scale length.

    Returns
    -------
    vc : float or array
        Circular velocity of an exponential disk as a function of `r`
    """

    #b1 = 1.6783469900166612   # scp_spec.gammaincinv(2.*n, 0.5), n=1
    #rd = r_eff / b1
    Sig0 = mass / (2. * np.pi * rd**2)

    y = r / (2.*rd)
    expdisk = y**2 * ( scp_spec.i0(y) * scp_spec.k0(y) - scp_spec.i1(y)*scp_spec.k1(y) )
    VCsq = 4 * np.pi * G.cgs.value*Msun.cgs.value / (1000.*pc.cgs.value) * Sig0 * rd * expdisk

    VCsq[r==0] = 0.

    return np.sqrt(VCsq) / 1.e5


def sersic_mr(r, mass, n, r_eff):
    """
    Radial surface mass density function for a generic sersic model

    Parameters
    ----------
    r : float or array
        Radius or radii at which to calculate the surface mass density

    mass : float
        Total mass of the Sersic component

    n : float
        Sersic index

    r_eff : float
        Effective radius

    Returns
    -------
    mr : float or array
        Surface mass density as a function of `r`
    """

    bn = scp_spec.gammaincinv(2. * n, 0.5)
    alpha = r_eff / (bn ** n)
    amp = (mass / (2 * np.pi) / alpha ** 2 / n /
           scp_spec.gamma(2. * n))
    mr = amp * np.exp(-bn * (r / r_eff) ** (1. / n))

    return mr


def sersic_menc_2D_proj(r, mass, n, r_eff):
    """
    Enclosed mass as a function of r for a generic sersic model

    Parameters
    ----------
    r : float or array
        Radius or radii at which to calculate the surface mass density

    mass : float
        Total mass of the Sersic component

    n : float
        Sersic index

    r_eff : float
        Effective radius

    Returns
    -------
    menc : float or array
        Enclosed mass as a function of `r`

    Notes
    -----
    This function is only valid in the case of an infinite cylinder
    """

    bn = scp_spec.gammaincinv(2. * n, 0.5)
    integ = scp_spec.gammainc(2 * n, bn * (r / r_eff) ** (1. / n))
    norm = mass
    menc = norm*integ

    return menc


def sersic_menc(r, mass, n, r_eff):
    """
    Enclosed mass as a function of r for a generic sersic model

    Parameters
    ----------
    r : float or array
        Radius or radii at which to calculate the surface mass density

    mass : float
        Total mass of the Sersic component

    n : float
        Sersic index

    r_eff : float
        Effective radius

    Returns
    -------
    menc : float or array
        Enclosed mass as a function of `r`

    Notes
    -----
    This function is only valid in the case of an infinite cylinder
    """
    return sersic_menc_2D_proj(r, mass, n, r_eff)

# def sersic_menc(r, mass, n, r_eff):
#     """Enclosed mass as a function of r for a sersic model: 3D Abel deprojection"""
#
#
#     raise ValueError("Implement: lookup table, or 3D integral")
#
#     menc = None
#
#     return menc


def v_circular(mass_enc, r):
    """
    Circular velocity given an enclosed mass and radius
    v(r) = SQRT(GM(r)/r)

    Parameters
    ----------
    mass_enc : float
        Enclosed mass in solar units

    r : float or array
        Radius at which to calculate the circular velocity in kpc

    Returns
    -------
    vcirc : float or array
        Circular velocity in km/s as a function of radius
    """
    vcirc = np.sqrt(G.cgs.value * mass_enc * Msun.cgs.value /
                    (r * 1000. * pc.cgs.value))
    vcirc = vcirc/1e5

    return vcirc


def menc_from_vcirc(vcirc, r):
    """
    Enclosed mass given a circular velocity and radius

    Parameters
    ----------
    vcirc : float or array
        Circular velocity in km/s

    r : float or array
        Radius at which to calculate the enclosed mass in kpc

    Returns
    -------
    menc : float or array
        Enclosed mass in solar units
    """
    menc = ((vcirc*1e5)**2.*(r*1000.*pc.cgs.value) /
                  (G.cgs.value * Msun.cgs.value))
    return menc


def apply_noord_flat(r, r_eff, mass, n, invq):
    """
    Calculate circular velocity for a thick Sersic component

    Parameters
    ----------
    r : float or array
        Radius or radii at which to calculate the circular velocity in kpc

    r_eff : float
        Effective radius of the Sersic component in kpc

    mass : float
        Total mass of the Sersic component

    n : float
        Sersic index

    invq : float
        Ratio of the effective radius of the Sersic component in the midplane to the
        effective radius in the z-direction

    Returns
    -------
    vcirc : float or array
        Circular velocity at each given `r`

    Notes
    -----
    This function determines the circular velocity as a function of radius for
    a Sersic component with a total mass, `mass`, Sersic index, `n`, and
    an effective radius to scale height ratio, `invq`. This uses lookup tables
    numerically calculated from the derivations provided in Noordermeer 2008 [1]_ which
    properly accounted for the thickness of the mass component.

    The lookup table provides rotation curves for Sersic components with
    `n` = 0.5 - 8 at steps of 0.1 and `invq` = [1, 2, 3, 4, 5, 6, 7, 8, 10, 20, 100].
    If the given `n` and/or `invq` are not one of these values then the nearest
    ones are used.

    References
    ----------
    .. [1] https://ui.adsabs.harvard.edu/abs/2008MNRAS.385.1359N/abstract
    """

    noordermeer_n = np.arange(0.5, 8.1, 0.1)  # Sersic indices
    noordermeer_invq = np.array([1, 2, 3, 4, 5, 6, 8, 10, 20,
                                 100])  # 1:1, 1:2, 1:3, ...flattening

    nearest_n = noordermeer_n[
        np.argmin(np.abs(noordermeer_n - n))]
    nearest_q = noordermeer_invq[
        np.argmin(np.abs(noordermeer_invq - invq))]

    # Need to do this internally instead of relying on IDL save files!!
    file_noord = _dir_noordermeer + 'VC_n{0:3.1f}_invq{1}.save'.format(
        nearest_n, nearest_q)

    try:
        restNVC = scp_io.readsav(file_noord)
        N2008_vcirc = restNVC.N2008_vcirc
        N2008_rad = restNVC.N2008_rad
        N2008_Re = restNVC.N2008_Re
        N2008_mass = restNVC.N2008_mass

        v_interp = scp_interp.interp1d(N2008_rad, N2008_vcirc,
                                       fill_value="extrapolate")
        vcirc = (v_interp(r / r_eff * N2008_Re) * np.sqrt(
                 mass / N2008_mass) * np.sqrt(N2008_Re / r_eff))

    except:
        vcirc = apply_noord_flat_new(r, r_eff, mass, n, invq)
    return vcirc


def get_sersic_VC_table_new(n, invq):
    # Use the "typical" collection of table values:
    table_n = np.arange(0.5, 8.1, 0.1)   # Sersic indices
    table_invq = np.array([1., 2., 3., 4., 5., 6., 7., 8., 10., 20., 100.,
                    1.11, 1.43, 1.67, 3.33, 0.5, 0.67])  # 1:1, 1:2, 1:3, ... flattening  [also prolate 2:1, 1.5:1]

    nearest_n = table_n[ np.argmin( np.abs(table_n - n) ) ]
    nearest_invq = table_invq[ np.argmin( np.abs( table_invq - invq) ) ]

    file_sersic = _dir_sersic_profile_mass_VC + 'mass_VC_profile_sersic_n{:0.1f}_invq{:0.2f}.fits'.format(nearest_n, nearest_invq)

    try:
        t = Table.read(file_sersic)
    except:
        raise ValueError("File {} not found. _dir_sersic_profile_mass_VC={}. Check that system var ${} is set correctly.".format(file_sersic,
                    _dir_sersic_profile_mass_VC, 'SERSIC_PROFILE_MASS_VC_DATADIR'))

    return t[0]

def apply_noord_flat_new(r, r_eff, mass, n, invq):
    # SHOULD BE EXACTLY, w/in numerical limitations, EQUIV TO OLD CALCULATION
    table = get_sersic_VC_table_new(n, invq)

    N2008_vcirc =   table['vcirc']
    N2008_rad =     table['r']
    N2008_Re =      table['Reff']
    N2008_mass =    table['total_mass']

    v_interp = scp_interp.interp1d(N2008_rad, N2008_vcirc,
                                   fill_value="extrapolate")
    vcirc = (v_interp(r / r_eff * N2008_Re) * np.sqrt(
             mass / N2008_mass) * np.sqrt(N2008_Re / r_eff))

    return vcirc

def sersic_curve_rho(r, Reff, total_mass, n, invq):
    table = get_sersic_VC_table_new(n, invq)

    table_rho =     table['rho']
    table_rad =     table['r']
    table_Reff =    table['Reff']
    table_mass =    table['total_mass']

    # Clean up values inside rmin:  Add the value at r=0: menc=0
    if table['r'][0] > 0.:
        #print("_sersic_profile_mass_VC_loaded={}".format(_sersic_profile_mass_VC_loaded))
        if _sersic_profile_mass_VC_loaded:
            try:
                table_rad = np.append(r.min() * table_Reff/Reff, table_rad)
                table_rho = np.append(sersic_profile_mass_VC_calcs.rho(r.min()* table_Reff/Reff,
                        n=n, total_mass=table_mass, Reff=table_Reff, q=table['q']), table_rho)
            except:
                pass

    r_interp = scp_interp.interp1d(table_rad, table_rho, fill_value=np.NaN, bounds_error=False, kind='cubic')
    r_interp_extrap = scp_interp.interp1d(table_rad, table_rho, fill_value='extrapolate', kind='linear')

    # Ensure it's an array:
    if isinstance(r*1., float):
        rarr = np.array([r])
    else:
        rarr = np.array(r)
    # Ensure all radii are 0. or positive:
    rarr = np.abs(rarr)

    rho_interp = np.zeros(len(rarr))
    wh_in =     np.where((r <= table_rad.max()) & (r >= table_rad.min()))[0]
    wh_extrap = np.where((r > table_rad.max()) | (r < table_rad.min()))[0]
    rho_interp[wh_in] =     (r_interp(rarr[wh_in] / Reff * table_Reff) * (total_mass / table_mass) * (table_Reff / Reff)**3 )
    rho_interp[wh_extrap] = (r_interp_extrap(rarr[wh_extrap] / Reff * table_Reff) * (total_mass / table_mass) * (table_Reff / Reff)**3 )

    if (len(rarr) > 1):
        return rho_interp
    else:
        if isinstance(r*1., float):
            # Float input
            return rho_interp[0]
        else:
            # Length 1 array input
            return rho_interp

    return rho_interp

def sersic_curve_dlnrho_dlnr(r, Reff, n, invq):
    table = get_sersic_VC_table_new(n, invq)

    table_dlnrho_dlnr =     table['dlnrho_dlnr']
    table_rad =     table['r']
    table_Reff =    table['Reff']
    table_mass =    table['total_mass']

    # Drop nonfinite parts:
    whfin = np.where(np.isfinite(table_dlnrho_dlnr))[0]
    table_dlnrho_dlnr = table_dlnrho_dlnr[whfin]
    table_rad = table_rad[whfin]

    # Clean up values inside rmin:  Add the value at r=0: menc=0
    if table['r'][0] > 0.:
        if _sersic_profile_mass_VC_loaded:
            try:
                table_rad = np.append(r.min() * table_Reff/Reff, table_rad)
                table_dlnrho_dlnr = np.append(sersic_profile_mass_VC_calcs.dlnrho_dlnr(r.min()* table_Reff/Reff,
                            n=n, total_mass=table_mass, Reff=table_Reff, q=table['q']), table_dlnrho_dlnr)
            except:
                pass

    r_interp = scp_interp.interp1d(table_rad, table_dlnrho_dlnr, fill_value=np.NaN, bounds_error=False, kind='cubic')
    r_interp_extrap = scp_interp.interp1d(table_rad, table_dlnrho_dlnr, fill_value='extrapolate', kind='linear')

    # Ensure it's an array:
    if isinstance(r*1., float):
        rarr = np.array([r])
    else:
        rarr = np.array(r)
    # Ensure all radii are 0. or positive:
    rarr = np.abs(rarr)

    dlnrho_dlnr_interp = np.zeros(len(rarr))
    wh_in =     np.where((r <= table_rad.max()) & (r >= table_rad.min()))[0]
    wh_extrap = np.where((r > table_rad.max()) | (r < table_rad.min()))[0]
    dlnrho_dlnr_interp[wh_in] =     (r_interp(rarr[wh_in] / Reff * table_Reff) )
    dlnrho_dlnr_interp[wh_extrap] = (r_interp_extrap(rarr[wh_extrap] / Reff * table_Reff) )


    if (len(rarr) > 1):
        return dlnrho_dlnr_interp
    else:
        if isinstance(r*1., float):
            # Float input
            return dlnrho_dlnr_interp[0]
        else:
            # Length 1 array input
            return dlnrho_dlnr_interp

    return dlnrho_dlnr_interp



def area_segm(rr, dd):

    return (rr**2 * np.arccos(dd/rr) -
            dd * np.sqrt(2. * rr * (rr-dd) - (rr-dd)**2))


#
def calc_1dprofile(cube, slit_width, slit_angle, pxs, vx, soff=0.):
    """
    Measure the 1D rotation curve from a cube using a pseudoslit.

    This function measures the 1D rotation curve by first creating a PV diagram based on the
    input slit properties. Fluxes, velocities, and dispersions are then measured from the spectra
    at each single position in the PV diagram by calculating the 0th, 1st, and 2nd moments
    of each spectrum.

    Parameters
    ----------
    cube : 3D array
        Data cube from which to measure the rotation curve. First dimension is assumed to
        be spectral direction.

    slit_width : float
        Slit width of the pseudoslit in arcseconds

    slit_angle : float
        Position angle of the pseudoslit

    pxs : float
        Pixelscale of the data cube in arcseconds/pixel

    vx : 1D array
        Values of the spectral axis. This array must have the same length as the
        first dimension of `cube`.

    soff : float, optional
        Offset of the slit from center in arcseconds. Default is 0.

    Returns
    -------
    xvec : 1D array
        Position along slit in arcseconds

    flux : 1D array
        Relative flux of the line at each position. Calculated as the sum of the spectrum.

    vel : 1D array
        Velocity at each position in same units as given by `vx`. Calculated as the first moment
        of the spectrum.

    disp : 1D array
        Velocity dispersion at each position in the same units as given by `vx`. Calculated as the
        second moment of the spectrum.

    """
    cube_shape = cube.shape
    psize = cube_shape[1]
    vsize = cube_shape[0]
    lin = np.arange(psize) - np.fix(psize/2.)
    veldata = scp_ndi.interpolation.rotate(cube, slit_angle, axes=(2, 1),
                                           reshape=False)
    tmpn = (((lin*pxs) <= (soff+slit_width/2.)) &
            ((lin*pxs) >= (soff-slit_width/2.)))
    data = np.zeros((psize, vsize))

    flux = np.zeros(psize)

    yvec = vx
    xvec = lin*pxs

    for i in range(psize):
        for j in range(vsize):
            data[i, j] = np.mean(veldata[j, i, tmpn])
        flux[i] = np.sum(data[i,:])

    flux = flux / np.max(flux) * 10.
    pvec = (flux < 0.)

    vel = np.zeros(psize)
    disp = np.zeros(psize)
    for i in range(psize):
        vel[i] = np.sum(data[i,:]*yvec)/np.sum(data[i,:])
        disp[i] = np.sqrt( np.sum( ((yvec-vel[i])**2) * data[i,:]) / np.sum(data[i,:]) )

    if np.sum(pvec) > 0.:
        vel[pvec] = -1.e3
        disp[pvec] = 0.

    return xvec, flux, vel, disp


def calc_1dprofile_circap_pv(cube, slit_width, slit_angle, pxs, vx, soff=0.):
    """
    Measure the 1D rotation curve from a cube using a pseudoslit

    This function measures the 1D rotation curve by first creating a PV diagram based on the
    input slit properties. Fluxes, velocities, and dispersions are then measured from spectra
    produced by integrating over circular apertures placed on the PV diagram with radii equal
    to 0.5*`slit_width`. The 0th, 1st, and 2nd moments of the integrated spectra are then calculated
    to determine the flux, velocity, and dispersion.

    Parameters
    ----------
    cube : 3D array
        Data cube from which to measure the rotation curve. First dimension is assumed to
        be spectral direction.

    slit_width : float
        Slit width of the pseudoslit in arcseconds

    slit_angle : float
        Position angle of the pseudoslit

    pxs : float
        Pixelscale of the data cube in arcseconds/pixel

    vx : 1D array
        Values of the spectral axis. This array must have the same length as the
        first dimension of `cube`.

    soff : float, optional
        Offset of the slit from center in arcseconds. Default is 0.

    Returns
    -------
    xvec : 1D array
        Position along slit in arcseconds

    flux : 1D array
        Relative flux of the line at each position. Calculated as the sum of the spectrum.

    vel : 1D array
        Velocity at each position in same units as given by `vx`. Calculated as the first moment
        of the spectrum.

    disp : 1D array
        Velocity dispersion at each position in the same units as given by `vx`. Calculated as the
        second moment of the spectrum.

    """
    cube_shape = cube.shape
    psize = cube_shape[1]
    vsize = cube_shape[0]
    lin = np.arange(psize) - np.fix(psize/2.)
    veldata = scp_ndi.interpolation.rotate(cube, slit_angle, axes=(2, 1),
                                           reshape=False)
    tmpn = (((lin*pxs) <= (soff+slit_width/2.)) &
            ((lin*pxs) >= (soff-slit_width/2.)))
    data = np.zeros((psize, vsize))
    flux = np.zeros(psize)

    yvec = vx
    xvec = lin*pxs

    for i in range(psize):
        for j in range(vsize):
            data[i, j] = np.mean(veldata[j, i, tmpn])
        tmp = data[i]
        flux[i] = np.sum(tmp)

    flux = flux / np.max(flux) * 10.
    pvec = (flux < 0.)

    # Calculate circular segments
    rr = 0.5 * slit_width
    pp = pxs

    nslice = np.int(1 + 2 * np.ceil((rr - 0.5 * pp) / pp))

    circaper_idx = np.arange(nslice) - 0.5 * (nslice - 1)
    circaper_sc = np.zeros(nslice)

    circaper_sc[int(0.5*nslice - 0.5)] = (np.pi*rr**2 -
                                          2.*area_segm(rr, 0.5*pp))

    if nslice > 1:
        circaper_sc[0] = area_segm(rr, (0.5*nslice - 1)*pp)
        circaper_sc[nslice-1] = circaper_sc[0]

    if nslice > 3:
        for cnt in range(1, int(0.5*(nslice-3))+1):
            circaper_sc[cnt] = (area_segm(rr, (0.5*nslice - 1. - cnt)*pp) -
                                area_segm(rr, (0.5*nslice - cnt)*pp))
            circaper_sc[nslice-1-cnt] = circaper_sc[cnt]

    circaper_vel = np.zeros(psize)
    circaper_disp = np.zeros(psize)
    circaper_flux = np.zeros(psize)

    nidx = len(circaper_idx)
    for i in range(psize):
        tot_vnum = 0.
        tot_denom = 0.
        cnt_idx = 0
        cnt_start = int(i + circaper_idx[0]) if (i + circaper_idx[0]) > 0 else 0
        cnt_end = (int(i + circaper_idx[nidx-1]) if (i + circaper_idx[nidx-1]) <
                                                    (psize-1) else (psize-1))
        for cnt in range(cnt_start, cnt_end+1):
            tmp = data[cnt]
            tot_vnum += circaper_sc[cnt_idx] * np.sum(tmp*yvec)
            tot_denom += circaper_sc[cnt_idx] * np.sum(tmp)
            cnt_idx = cnt_idx + 1

        circaper_vel[i] = tot_vnum / tot_denom
        circaper_flux[i] = tot_denom

        tot_dnum = 0.
        cnt_idx = 0
        for cnt in range(cnt_start, cnt_end+1):
            tmp = data[cnt]
            tot_dnum = (tot_dnum + circaper_sc[cnt_idx] *
                        np.sum(tmp*(yvec-circaper_vel[i])**2))
            cnt_idx = cnt_idx + 1

        circaper_disp[i] = np.sqrt(tot_dnum / tot_denom)

    if np.sum(pvec) > 0.:
        circaper_vel[pvec] = -1.e3
        circaper_disp[pvec] = 0.
        circaper_flux[pvec] = 0.

    return xvec, circaper_flux, circaper_vel, circaper_disp

# ############################################################################
# def tie_r_fdm(model_set):
#     return model_set.components['disk+bulge'].r_eff_disk.value

############################################################################

# Generic model container which tracks all components, parameters,
# parameter settings, model settings, etc.
class ModelSet:
    """
    Object that contains all model components, parameters, and settings

    `ModelSet` does not take any arguments. Instead, it first should be initialized
    and then :meth:`ModelSet.add_component` can be used to include specific model components.
    All included components can then be accessed through `ModelSet.components` which
    is a dictionary that has keys equal to the names of each component. The primary method
    of `ModelSet` is :meth:`ModelSet.simulate_cube` which produces a model data cube of
    line emission that follows the full kinematics of given model.
    """
    def __init__(self):

        self.mass_components = OrderedDict()
        self.components = OrderedDict()
        self.light_components = OrderedDict()
        self.geometry = None
        self.dispersion_profile = None
        self.zprofile = None
        self.outflow = None
        self.outflow_geometry = None
        self.outflow_dispersion = None
        self.outflow_flux = None
        self.inflow = None
        self.inflow_geometry = None
        self.inflow_dispersion = None
        self.inflow_flux = None
        self.extinction = None
        self.parameters = None
        self.fixed = OrderedDict()
        self.tied = OrderedDict()
        self.param_names = OrderedDict()
        self._param_keys = OrderedDict()
        self.nparams = 0
        self.nparams_free = 0
        self.nparams_tied = 0
        self.kinematic_options = KinematicOptions()
        self.line_center = None

        # Option for dealing with 3D data:
        self.per_spaxel_norm_3D = False

    def add_component(self, model, name, light=False, geom_type='galaxy',
                      disp_type='galaxy'):
        """
        Add a model component to the set

        Parameters
        ----------
        model : `~dysmalpy.models._DysmalModel`
            Model component to be added to the model set

        name : str
            Name of the model component

        light : bool
            If True, use the mass profile of the model component in the calculation of the
            flux of the line, i.e. setting the mass-to-light ratio equal to 1.

        geom_type : {'galaxy', 'outflow', 'inflow'}
            Specify which model components the geometry applies to.
            Only used if `model` is a `~Geometry`. If 'galaxy', then all included
            components except outflows and inflows will follow this geometry.
            Default is 'galaxy'.

        disp_type : {'galaxy', 'outflow', 'inflow'}
            Specify which model components the dispersion applies to.
            Only used if `model` is a `~DispersionProfile`. Default is 'galaxy'.
        """
        # Check to make sure its the correct class
        if isinstance(model, _DysmalModel):

            # Check to make sure it has a name
            if (name is None) & (model.name is None):
                raise ValueError('Please give this component a name!')

            elif name is not None:
                model = model.rename(name)

            if model._type == 'mass':

                # Make sure there isn't a mass component already named this
                if list(self.mass_components.keys()).count(model.name) > 0:
                    raise ValueError('Component already exists. Please give'
                                     'it a unique name.')
                else:
                    self.mass_components[model.name] = True

            elif model._type == 'geometry':

                if geom_type == 'galaxy':
                    if (self.geometry is not None):
                        logger.warning('Current Geometry model is being '
                                    'overwritten!')
                    self.geometry = model

                elif geom_type == 'outflow':

                    self.outflow_geometry = model

                elif geom_type == 'inflow':

                    self.inflow_geometry = model

                else:
                    logger.error("geom_type can only be either 'galaxy', "
                                 "'inflow', or 'outflow'.")

                self.mass_components[model.name] = False

            elif model._type == 'dispersion':

                if disp_type == 'galaxy':
                    if self.dispersion_profile is not None:
                        logger.warning('Current Dispersion model is being '
                                       'overwritten!')
                    self.dispersion_profile = model

                elif disp_type == 'outflow':

                    self.outflow_dispersion = model

                elif disp_type == 'inflow':

                    self.inflow_dispersion = model

                self.mass_components[model.name] = False

            elif model._type == 'zheight':
                if self.zprofile is not None:
                    logger.warning('Current z-height model is being '
                                   'overwritten!')
                self.zprofile = model
                self.mass_components[model.name] = False

            elif model._type == 'outflow':
                if self.outflow is not None:
                    logger.warning('Current outflow model is being '
                                   'overwritten!')
                self.outflow = model
                self.mass_components[model.name] = False

            elif model._type == 'inflow':
                if self.inflow is not None:
                    logger.warning('Current inflow model is being '
                                   'overwritten!')
                self.inflow = model
                self.mass_components[model.name] = False

            elif model._type == 'extinction':
                if self.extinction is not None:
                    logger.warning('Current extinction model is being overwritten!')
                self.extinction = model
                self.mass_components[model.name] = False

            else:
                raise TypeError("This model type is not known. Must be one of"
                                "'mass', 'geometry', 'dispersion', 'zheight',"
                                "'outflow', 'inflow', or 'extinction'.")

            if light:
                self.light_components[model.name] = True
            else:
                self.light_components[model.name] = False

            self._add_comp(model)

        else:

            raise TypeError('Model component must be a '
                            'dysmalpy.models.DysmalModel instance!')

    def _add_comp(self, model):
        """
        Update the `ModelSet` parameters with new model component

        Parameters
        ----------
        model : `~dysmalpy.models._DysmalModel`
            Model component to be added to the model set

        """

        # Update the components list
        self.components[model.name] = model

        # Update the parameters and parameters_free arrays
        if self.parameters is None:
            self.parameters = model.parameters
        else:

            self.parameters = np.concatenate([self.parameters,
                                              model.parameters])
        self.param_names[model.name] = model.param_names
        self.fixed[model.name] = model.fixed
        self.tied[model.name] = model.tied

        # Update the dictionaries containing the locations of the parameters
        # in the parameters array. Also count number of tied parameters
        key_dict = OrderedDict()
        ntied = 0
        for i, p in enumerate(model.param_names):
            key_dict[p] = i + self.nparams
            if model.tied[p]:
                ntied += 1

        self._param_keys[model.name] = key_dict
        self.nparams += len(model.param_names)
        self.nparams_free += (len(model.param_names) - sum(model.fixed.values())
                              - ntied)
        self.nparams_tied += ntied

    def set_parameter_value(self, model_name, param_name, value):
        """
        Change the value of a specific parameter

        Parameters
        ----------
        model_name : str
            Name of the model component the parameter belongs to.

        param_name : str
            Name of the parameter

        value : float
            Value to change the parameter to
        """

        try:
            comp = self.components[model_name]
        except KeyError:
            raise KeyError('Model not part of the set.')

        try:
            param_i = comp.param_names.index(param_name)
        except ValueError:
            raise ValueError('Parameter is not part of model.')

        self.components[model_name].__getattribute__(param_name).value = value
        self.parameters[self._param_keys[model_name][param_name]] = value

    def set_parameter_fixed(self, model_name, param_name, fix):
        """
        Change whether a specific parameter is fixed or not

        Parameters
        ----------
        model_name : str
            Name of the model component the parameter belongs to.

        param_name : str
            Name of the parameter

        fix : bool
            If True, the parameter will be fixed to its current value. If False, it will
            be a free parameter allowed to vary during fitting.
        """

        try:
            comp = self.components[model_name]
        except KeyError:
            raise KeyError('Model not part of the set.')

        try:
            param_i = comp.param_names.index(param_name)
        except ValueError:
            raise ValueError('Parameter is not part of model.')

        self.components[model_name].fixed[param_name] = fix
        self.fixed[model_name][param_name] = fix
        if fix:
            self.nparams_free -= 1
        else:
            self.nparams_free += 1

    def update_parameters(self, theta):
        """
        Update all of the free and tied parameters of the model

        Parameters
        ----------
        theta : array with length = `ModelSet.nparams_free`
            New values for the free parameters

        Notes
        -----
        The order of the values in `theta` is important.
        Use :meth:`ModelSet.get_free_parameter_keys` to determine the correct order.
        """

        # Sanity check to make sure the array given is the right length
        if len(theta) != self.nparams_free:
            raise ValueError('Length of theta is not equal to number '
                             'of free parameters, {}'.format(self.nparams_free))

        # Loop over all of the parameters
        pfree, pfree_keys = self._get_free_parameters()
        for cmp in pfree_keys:
            for pp in pfree_keys[cmp]:
                ind = pfree_keys[cmp][pp]
                if ind != -99:
                    self.set_parameter_value(cmp, pp, theta[ind])

        # Now update all of the tied parameters if there are any
        if self.nparams_tied > 0:
            for cmp in self.tied:
                for pp in self.tied[cmp]:
                    if self.tied[cmp][pp]:
                        new_value = self.tied[cmp][pp](self)
                        self.set_parameter_value(cmp, pp, new_value)

    # Methods to grab the free parameters and keys
    def _get_free_parameters(self):
        """
        Return the current values and indices of the free parameters

        Returns
        -------
        p : array
            Values of the free parameters

        pkeys : dictionary
            Dictionary of all model components with their parameters. If a model
            parameter is free, then it lists its index within `p`. Otherwise, -99.
        """
        p = np.zeros(self.nparams_free)
        pkeys = OrderedDict()
        j = 0
        for cmp in self.fixed:
            pkeys[cmp] = OrderedDict()
            for pm in self.fixed[cmp]:
                if self.fixed[cmp][pm] | np.bool(self.tied[cmp][pm]):
                    pkeys[cmp][pm] = -99
                else:
                    pkeys[cmp][pm] = j
                    p[j] = self.parameters[self._param_keys[cmp][pm]]
                    j += 1
        return p, pkeys

    def get_free_parameters_values(self):
        """
        Return the current values of the free parameters

        Returns
        -------
        pfree : array
            Values of the free parameters
        """
        pfree, pfree_keys = self._get_free_parameters()
        return pfree

    def get_free_parameter_keys(self):
        """
        Return the index within an array of each free parameter

        Returns
        -------
        pfree_keys : dictionary
            Dictionary of all model components with their parameters. If a model
            parameter is free, then it lists its index within `p`. Otherwise, -99.
        """
        pfree, pfree_keys = self._get_free_parameters()
        return pfree_keys

    def get_log_prior(self):
        """
        Return the total log prior based on current values

        Returns
        -------
        log_prior_model : float
            Summed log prior
        """
        log_prior_model = 0.
        pfree_dict = self.get_free_parameter_keys()
        comps_names = pfree_dict.keys()
        for compn in comps_names:
            comp = self.components.__getitem__(compn)
            params_names = pfree_dict[compn].keys()
            for paramn in params_names:
                if pfree_dict[compn][paramn] >= 0:
                    # Free parameter: add to total prior
                    log_prior_model += comp.__getattribute__(paramn).prior.log_prior(comp.__getattribute__(paramn), modelset=self)
        return log_prior_model

    def get_dm_aper(self, r):
        """
        Calculate the enclosed dark matter fraction

        Parameters
        ----------
        r : float or array
            Radius or radii in kpc within which to calculate the dark matter fraction.
            Assumes a `DarkMatterHalo` component is included in the `ModelSet`.

        Returns
        -------
        dm_frac: array
            Enclosed dark matter fraction at `r`
        """
        vc, vdm = self.circular_velocity(r, compute_dm=True)
        dm_frac = vdm**2/vc**2
        return dm_frac

    def get_dm_frac_effrad(self, model_key_re=['disk+bulge', 'r_eff_disk']):
        """
        Calculate the dark matter fraction within the effective radius

        Parameters
        ----------
        model_key_re : list
            Two element list which contains the name of the model component
            and parameter to use for the effective radius.
            Default is ['disk+bulge', 'r_eff_disk'].

        Returns
        -------
        dm_frac : float
            Dark matter fraction within the specified effective radius
        """
        # RE needs to be in kpc
        comp = self.components.__getitem__(model_key_re[0])
        param_i = comp.param_names.index(model_key_re[1])
        r_eff = comp.parameters[param_i]
        dm_frac = self.get_dm_aper(r_eff)

        return dm_frac

    def get_mvirial(self, model_key_halo=['halo']):
        """
        Return the virial mass of the dark matter halo component

        Parameters
        ----------
        model_key_halo : list
            One element list with the name of the halo model component

        Returns
        -------
        mvir : float
            Virial mass of the dark matter halo in log(Msun)
        """
        comp = self.components.__getitem__(model_key_halo[0])
        try:
            mvir = comp.mvirial.value
        except:
            mvir = comp.mvirial

        return mvir

    def get_halo_alpha(self, model_key_halo=['halo']):
        """
        Return the alpha parameter value for a `TwoPowerHalo`

        Parameters
        ----------
        model_key_halo : list
            One element list with the name of the `TwoPowerHalo` model component

        Returns
        -------
        alpha : float or None
            Value of the alpha parameter. Returns None if the correct component
            does not exist.
        """
        comp = self.components.__getitem__(model_key_halo[0])
        try:
            return comp.alpha.value
        except:
            return None

    def get_halo_rb(self, model_key_halo=['halo']):
        """
        Return the Burkert radius parameter value for a `Burkert` dark matter halo

        Parameters
        ----------
        model_key_halo : list
            One element list with the name of the `Burkert` model component

        Returns
        -------
        rb : float or None
            Value of the Burkert radius. Returns None if the correct component
            does not exist.
        """
        comp = self.components.__getitem__(model_key_halo[0])
        try:
            return comp.rB.value
        except:
            return None

    def get_encl_mass_effrad(self, model_key_re=['disk+bulge', 'r_eff_disk']):
        """
        Calculate the total enclosed mass within the effective radius

        Parameters
        ----------
        model_key_re : list
            Two element list which contains the name of the model component
            and parameter to use for the effective radius.
            Default is ['disk+bulge', 'r_eff_disk'].

        Returns
        -------
        menc : float
            Total enclosed mass within the specified effective radius

        Notes
        -----
        This method uses the total circular velocity to determine the enclosed mass
        based on v^2 = GM/r.
        """

        comp = self.components.__getitem__(model_key_re[0])
        param_i = comp.param_names.index(model_key_re[1])
        r_eff = comp.parameters[param_i]
        r = r_eff

        vc, vdm = self.circular_velocity(r, compute_dm=True)
        menc = menc_from_vcirc(vc, r_eff)

        return menc

    def enclosed_mass(self, r, model_key_re=['disk+bulge', 'r_eff_disk'], step1d=0.2):
        """
        Calculate the total enclosed mass

        Parameters
        ----------
        r : float or array
            Radius or radii at which to calculate the enclosed mass in kpc

        model_key_re : list, optional
            Two element list which contains the name of the model component
            and parameter to use for the effective radius. Only necessary
            if adiabatic contraction is used. Default is ['disk+bulge', 'r_eff_disk'].

        step1d : float, optional
            Step size in kpc to use during adiabatic contraction calculation

        Returns
        -------
        enc_mass, enc_bary, enc_dm : float or array
            The total, baryonic, and dark matter enclosed masses
        """

        # First check to make sure there is at least one mass component in the
        # model set.
        if len(self.mass_components) == 0:
            raise AttributeError("There are no mass components so an enclosed "
                                 "mass can't be calculated.")
        else:

            enc_mass = r*0.
            enc_dm = r*0.
            enc_bary = r*0.

            for cmp in self.mass_components:
                if self.mass_components[cmp]:
                    mcomp = self.components[cmp]
                    enc_mass_cmp = mcomp.enclosed_mass(r)
                    enc_mass += enc_mass_cmp

                    if mcomp._subtype == 'dark_matter':

                        enc_dm += enc_mass_cmp

                    elif mcomp._subtype == 'baryonic':

                        enc_bary += enc_mass_cmp

            if (np.sum(enc_dm) > 0) & self.kinematic_options.adiabatic_contract:

                vcirc, vhalo_adi = self.circular_velocity(r, compute_dm=True, model_key_re=model_key_re, step1d=step1d)
                # enc_dm_adi = ((vhalo_adi*1e5)**2.*(r*1000.*pc.cgs.value) /
                #               (G.cgs.value * Msun.cgs.value))
                enc_dm_adi = menc_from_vcirc(vhalo_adi, r)
                enc_mass = enc_mass - enc_dm + enc_dm_adi
                enc_dm = enc_dm_adi

        return enc_mass, enc_bary, enc_dm

    def get_dlnrhotot_dlnr(self, r):
        """
        Calculate the composite derivative dln(rho,tot) / dlnr

        Parameters
        ----------
        r : float or array
            Radius or radii in kpc

        Returns
        -------
        dlnrhotot_dlnr : float or array

        """

        # First check to make sure there is at least one mass component in the
        # model set.
        if len(self.mass_components) == 0:
            raise AttributeError("There are no mass components so a dlnrho/dlnr "
                                 "can't be calculated.")
        else:
            rhotot = r*0.
            drho_dr = r*0.

            for cmp in self.mass_components:

                if self.mass_components[cmp]:
                    mcomp = self.components[cmp]

                    cmpnt_rho = mcomp.rho(r)
                    cmpnt_drhodr = mcomp.drho_dr(r)

                    whfin = np.where(np.isfinite(cmpnt_drhodr))[0]
                    if len(whfin) < len(r):
                        # FLAG42
                        raise ValueError

                    rhotot = rhotot + cmpnt_rho
                    drho_dr = drho_dr + cmpnt_drhodr

        dlnrhotot_dlnr = r / rhotot * (drho_dr)

        ## FLAG42
        #raise ValueError

        return dlnrhotot_dlnr

    def circular_velocity(self, r, compute_dm=False, model_key_re=['disk+bulge', 'r_eff_disk'],
                          step1d=0.2):
        """
        Calculate the total circular velocity as a function of radius

        Parameters
        ----------
        r : float or array
            Radius or radii at which to calculate the circular velocity in kpc

        compute_dm : bool
            If True, also return the circular velocity due to the halo

        model_key_re : list, optional
            Two element list which contains the name of the model component
            and parameter to use for the effective radius.
            Default is ['disk+bulge', 'r_eff_disk'].

        step1d : float, optional
            Step size in kpc to use during adiabatic contraction calculation

        Returns
        -------
        vel : float or array
            Total circular velocity in km/s

        vdm : float or array, only if `compute_dm` = True
            Circular velocity due to the halo
        """

        # First check to make sure there is at least one mass component in the
        # model set.
        if len(self.mass_components) == 0:
            raise AttributeError("There are no mass components so a velocity "
                                 "can't be calculated.")
        else:
            vdm = r*0.
            vbaryon = r*0.

            for cmp in self.mass_components:

                if self.mass_components[cmp]:
                    mcomp = self.components[cmp]

                    if isinstance(mcomp, DiskBulge) | isinstance(mcomp, LinearDiskBulge):
                        cmpnt_v = mcomp.circular_velocity(r)
                    else:
                        cmpnt_v = mcomp.circular_velocity(r)
                    if (mcomp._subtype == 'dark_matter') | (mcomp._subtype == 'combined'):

                        vdm = np.sqrt(vdm ** 2 + cmpnt_v ** 2)

                    elif mcomp._subtype == 'baryonic':

                        vbaryon = np.sqrt(vbaryon ** 2 + cmpnt_v ** 2)

                    else:
                        raise TypeError("{} mass model subtype not recognized"
                                        " for {} component. Only 'dark_matter'"
                                        " or 'baryonic' accepted.".format(
                                        mcomp._subtype, cmp))
            vels = self.kinematic_options.apply_adiabatic_contract(self, r, vbaryon, vdm,
                                                                   compute_dm=compute_dm,
                                                                   model_key_re=model_key_re,
                                                                   step1d=step1d)

            if compute_dm:
                vel = vels[0]
                vdm = vels[1]
            else:
                vel = vels
            if compute_dm:
                return vel, vdm
            else:
                return vel

    def velocity_profile(self, r, compute_dm=False):
        """
        Calculate the rotational velocity as a function of radius

        Parameters
        ----------
        r : float or array
            Radius or radii at which to calculate the velocity in kpc

        compute_dm : bool
            If True also return the circular velocity due to the dark matter halo

        Returns
        -------
        vel : float or array
            Rotational velocity as a function of radius in km/s

        vdm : float or array
            Circular velocity due to the dark matter halo in km/s
            Only returned if `compute_dm` = True
       """
        vels = self.circular_velocity(r, compute_dm=compute_dm)
        if compute_dm:
            vcirc = vels[0]
            vdm = vels[1]
        else:
            vcirc = vels

        vel = self.kinematic_options.apply_pressure_support(r, self, vcirc)

        if compute_dm:
            return vel, vdm
        else:
            return vel

    def get_vmax(self, r=None):
        """
        Calculate the peak velocity of the rotation curve

        Parameters
        ----------
        r : array, optional
            Radii to sample to find the peak. If None, then a linearly
            spaced array from 0 to 25 kpc with 251 points will be used

        Returns
        -------
        vmax : float
            Peak velocity of the rotation curve in km/s

        Notes
        -----
        This simply finds the maximum of the rotation curve which is calculated at discrete
        radii, `r`.

        """
        if r is None:
            r = np.linspace(0., 25., num=251, endpoint=True)

        vel = self.velocity_profile(r, compute_dm=False)

        vmax = vel.max()
        return vmax
<<<<<<< HEAD

    def write_vrot_vcirc_file(self, r=None, filename='vout.txt'):
        """
        Output the rotational and circular velocities to a file

        Parameters
        ----------
        r : array, optional
            Radii to sample to find the peak. If None, then a linearly
            spaced array from 0 to 25 kpc with 251 points will be used

        filename : str, optional
            Name of file to output velocities to. Default is 'vout.txt'
        """

=======
        
    def write_vrot_vcirc_file(self, r=None, filename=None, overwrite=False):
        # Check for existing file:
        if (not overwrite) and (filename is not None):
            if os.path.isfile(filename):
                logger.warning("overwrite={} & File already exists! Will not save file. \n {}".format(overwrite, filename))
                return None
                
>>>>>>> 599aa54e
        # Quick test for if vcirc defined:
        coltry = ['velocity_profile', 'circular_velocity']
        coltrynames = ['vrot', 'vcirc']
        coltryunits = ['[km/s]', '[km/s]']
        cols = []
        colnames = []
        colunits = []
        for c, cn, cu in zip(coltry, coltrynames, coltryunits):
            try:
                fnc = getattr(self, c)
                tmp = fnc(np.array([2.]))
                cols.append(c)
                colnames.append(cn)
                colunits.append(cu)
            except:
                pass

        if len(cols) >= 1:
<<<<<<< HEAD
            self.write_profile_file(r=r, filename=filename,
                cols=cols, prettycolnames=colnames, colunits=colunits)


    def write_profile_file(self, r=None, filename='rprofiles.txt',
            cols=None, prettycolnames=None, colunits=None):
=======
            self.write_profile_file(r=r, filename=filename, 
                cols=cols, prettycolnames=colnames, colunits=colunits, overwrite=overwrite)
                
        
    def write_profile_file(self, r=None, filename=None, 
            cols=None, prettycolnames=None, colunits=None, overwrite=False):
>>>>>>> 599aa54e
        """
        Output various radial profiles of the `ModelSet`

        Parameters
        ----------
        r: array, optional
            Radii to sample to find the peak. If None, then a linearly
            spaced array from 0 to 10 kpc with a stepsize of 0.1 will be used

        filename: str, optional
            Output filename to write to. Will be written as ascii, w/ space delimiter.
            Default is 'rprofiles.txt'

        cols: list, optional
            Names of ModelSet methods that will be called as function of r,
            and to be saved as a column in the output file.
            Default is ['velocity_profile', 'circular_velocity', 'get_dm_aper'].

        prettycolnames:  list, optional
            Alternate column names for output in file header (eg, 'vrot' not 'velocity_profile')
            Default is `cols`.

        colunits: list, optional
            Units of each column. r is added by hand, and will always be in kpc.
        """
        # Check for existing file:
        if (not overwrite) and (filename is not None):
            if os.path.isfile(filename):
                logger.warning("overwrite={} & File already exists! Will not save file. \n {}".format(overwrite, filename))
                return None
                
        if cols is None:              cols = ['velocity_profile', 'circular_velocity', 'get_dm_aper']
        if prettycolnames is None:    prettycolnames = cols
        if r is None:                 r = np.arange(0., 10.+0.1, 0.1)  # stepsize 0.1 kpc

        profiles = np.zeros((len(r), len(cols)+1))
        profiles[:,0] = r
        for j in six.moves.xrange(len(cols)):
            try:
                fnc = getattr(self, cols[j])
                arr = fnc(r)
            except:
                arr = np.ones(len(r))*-99.
            profiles[:, j+1] = arr

        colsout = ['r']
        colsout.extend(prettycolnames)
        if colunits is not None:
            unitsout = ['kpc']
            unitsout.extend(colunits)

        with open(filename, 'w') as f:
            namestr = '#   ' + '   '.join(colsout)
            f.write(namestr+'\n')
            if colunits is not None:
                unitstr = '#   ' + '   '.join(unitsout)
                f.write(unitstr+'\n')
            for i in six.moves.xrange(len(r)):
                datstr = '    '.join(["{0:0.3f}".format(p) for p in profiles[i,:]])
                f.write(datstr+'\n')


    def simulate_cube(self, nx_sky, ny_sky, dscale, rstep,
                      spec_type, spec_step, spec_start, nspec,
                      spec_unit=u.km/u.s, oversample=1, oversize=1,
                      xcenter=None, ycenter=None):
                      #debug=False):
        """
        Simulate a line emission cube of this model set

        Parameters
        ----------
        nx_sky : int
            Number of pixels in the output cube in the x-direction

        ny_sky : int
            Number of pixels in the output cube in the y-direction

        dscale : float
            Conversion from sky to physical coordinates in arcsec/kpc

        rstep : float
            Pixel scale in arsec/pixel

        spec_type : {'velocity', 'wavelength'}
            Spectral axis type.

        spec_step : float
            Step size of the spectral axis

        spec_start : float
            Value of the first element of the spectral axis

        nspec : int
            Number of spectral channels

        spec_unit : `~astropy.units.Unit`
            Unit of the spectral axis

        oversample : int, optional
            Oversampling factor for creating the model cube. If `oversample` > 1, then
            the model cube will be generated at `rstep`/`oversample` pixel scale.

        oversize : int, optional
            Oversize factor for creating the model cube. If `oversize` > 1, then the model
            cube will be generated with `oversize`*`nx_sky` and `oversize`*`ny_sky`
            number of pixels in the x and y direction respectively.

        xcenter : float, optional
            The x-coordinate of the center of the galaxy. If None then the x-coordinate of the
            center of the cube will be used.

        ycenter : float, optional
            The y-coordinate of the center of the galaxy. If None then the x-coordinate of the
            center of the cube will be used.

        Returns
        -------
        cube_final : 3D array
            Line emission cube that incorporates all of the kinematics due to the components
            of the current `ModelSet`

        spec : 1D array
            Values of the spectral channels as determined by `spec_type`, `spec_start`,
            `spec_step`, `nspec`, and `spec_unit`
        """
        # Start with a 3D array in the sky coordinate system
        # x and y sizes are user provided so we just need
        # the z size where z is in the direction of the L.O.S.
        # We'll just use the maximum of the given x and y

        ### Don't need, just do later for {x/y}center_samp
        # if xcenter is None:
        #     xcenter = (nx_sky - 1) / 2.
        # if ycenter is None:
        #     ycenter = (nx_sky - 1) / 2.

        # Backwards compatibility:
        if 'outflow' not in self.__dict__.keys():
            self.outflow = None
            self.outflow_geometry = None
            self.outflow_dispersion = None
            self.outflow_flux = None
        if 'inflow' not in self.__dict__.keys():
            self.inflow = None
            self.inflow_geometry = None
            self.inflow_dispersion = None
            self.inflow_flux = None

        nx_sky_samp = nx_sky*oversample*oversize
        ny_sky_samp = ny_sky*oversample*oversize
        rstep_samp = rstep/oversample

        if (np.mod(nx_sky, 2) == 1) & (np.mod(oversize, 2) == 0) & (oversize > 1):
            nx_sky_samp = nx_sky_samp + 1

        if (np.mod(ny_sky, 2) == 1) & (np.mod(oversize, 2) == 0) & (oversize > 1):
            ny_sky_samp = ny_sky_samp + 1

        if xcenter is None:
            xcenter_samp = (nx_sky_samp - 1) / 2.
        else:
            xcenter_samp = (xcenter + 0.5)*oversample - 0.5
        if ycenter is None:
            ycenter_samp = (ny_sky_samp - 1) / 2.
        else:
            ycenter_samp = (ycenter + 0.5)*oversample - 0.5

        #nz_sky_samp = np.max([nx_sky_samp, ny_sky_samp])

        # Setup the final IFU cube
        spec = np.arange(nspec) * spec_step + spec_start
        if spec_type == 'velocity':
            vx = (spec * spec_unit).to(u.km / u.s).value
        elif spec_type == 'wavelength':
            if self.line_center is None:
                raise ValueError("line_center must be provided if spec_type is "
                                 "'wavelength.'")
            line_center_conv = self.line_center.to(spec_unit).value
            vx = (spec - line_center_conv) / line_center_conv * apy_con.c.to(
                u.km / u.s).value

        cube_final = np.zeros((nspec, ny_sky_samp, nx_sky_samp))


        # First construct the cube based on mass components
        if sum(self.mass_components.values()) > 0:

            # Create 3D arrays of the sky pixel coordinates
            cos_inc = np.cos(self.geometry.inc*np.pi/180.)
            maxr = np.sqrt(nx_sky_samp**2 + ny_sky_samp**2)
            maxr_y = np.max(np.array([maxr*1.5, np.min(
                np.hstack([maxr*1.5/ cos_inc, maxr * 5.]))]))
            #nz_sky_samp = np.int(np.max([nx_sky_samp, ny_sky_samp, maxr_y]))
            nz_sky_samp = np.int(np.max([nx_sky_samp, ny_sky_samp]))
            if np.mod(nz_sky_samp, 2) < 0.5:
                nz_sky_samp += 1

            sh = (nz_sky_samp, ny_sky_samp, nx_sky_samp)
            zsky, ysky, xsky = np.indices(sh)
            zsky = zsky - (nz_sky_samp - 1) / 2.
            ysky = ysky - ycenter_samp # (ny_sky_samp - 1) / 2.
            xsky = xsky - xcenter_samp # (nx_sky_samp - 1) / 2.

            # Apply the geometric transformation to get galactic coordinates
            # Need to account for oversampling in the x and y shift parameters
            self.geometry.xshift = self.geometry.xshift.value * oversample
            self.geometry.yshift = self.geometry.yshift.value * oversample
            xgal, ygal, zgal = self.geometry(xsky, ysky, zsky)

            # The circular velocity at each position only depends on the radius
            # Convert to kpc
            rgal = np.sqrt(xgal ** 2 + ygal ** 2) * rstep_samp / dscale
            vrot = self.velocity_profile(rgal)
            # L.O.S. velocity is then just vrot*sin(i)*cos(theta) where theta
            # is the position angle in the plane of the disk
            # cos(theta) is just xgal/rgal
            v_sys = self.geometry.vel_shift.value  # systemic velocity
            vobs_mass = v_sys + (vrot * np.sin(np.radians(self.geometry.inc.value)) *
                    xgal / (rgal / rstep_samp * dscale))

            vobs_mass[rgal == 0] = 0.

            #######
            if ((self.inflow is not None) & (self.inflow_geometry is None)):
                rgal3D = np.sqrt(xgal ** 2 + ygal ** 2 + zgal **2)
                # 3D radius, converted to kpc
                rgal3D_kpc = rgal3D * rstep_samp / dscale
                xgal_kpc = xgal * rstep_samp / dscale
                ygal_kpc = ygal * rstep_samp / dscale
                zgal_kpc = ygal * rstep_samp / dscale
                vin = self.inflow(xgal_kpc, ygal_kpc, zgal_kpc)

                # Negative of inflow is already included in the definition of the inflow
                #   No systemic velocity here bc this is relative to the center of the galaxy at rest already
                vin_obs = - vin * zsky/rgal3D
                vin_obs[rgal3D == 0] = vin[rgal3D == 0]
                vobs_mass += vin_obs
            #######

            # Calculate "flux" for each position

            flux_mass = np.zeros(vobs_mass.shape)

            for cmp in self.light_components:
                if self.light_components[cmp]:
                    zscale = self.zprofile(zgal * rstep_samp / dscale)
                    flux_mass += self.components[cmp].mass_to_light(rgal) * zscale

            # Apply extinction if a component exists
            if self.extinction is not None:

                flux_mass *= self.extinction(xsky, ysky, zsky)

            # The final spectrum will be a flux weighted sum of Gaussians at each
            # velocity along the line of sight.
            sigmar = self.dispersion_profile(rgal)
            cube_final += cutils.populate_cube(flux_mass, vobs_mass, sigmar, vx)

            self.geometry.xshift = self.geometry.xshift.value / oversample
            self.geometry.yshift = self.geometry.yshift.value / oversample

        if self.outflow is not None:

            if self.outflow._spatial_type == 'resolved':
                # Create 3D arrays of the sky pixel coordinates
                sin_inc = np.sin(self.outflow_geometry.inc * np.pi / 180.)
                maxr = np.sqrt(nx_sky_samp ** 2 + ny_sky_samp ** 2)
                maxr_y = np.max(np.array([maxr * 1.5, np.min(
                    np.hstack([maxr * 1.5 / sin_inc, maxr * 5.]))]))
                nz_sky_samp = np.int(np.max([nx_sky_samp, ny_sky_samp, maxr_y]))
                if np.mod(nz_sky_samp, 2) < 0.5:
                    nz_sky_samp += 1

                sh = (nz_sky_samp, ny_sky_samp, nx_sky_samp)
                zsky, ysky, xsky = np.indices(sh)
                zsky = zsky - (nz_sky_samp - 1) / 2.
                #ysky = ysky - (ny_sky_samp - 1) / 2.
                #xsky = xsky - (nx_sky_samp - 1) / 2.
                ysky = ysky - ycenter_samp # (ny_sky_samp - 1) / 2.
                xsky = xsky - xcenter_samp # (nx_sky_samp - 1) / 2.

                # Apply the geometric transformation to get outflow coordinates
                # Account for oversampling
                self.outflow_geometry.xshift = self.outflow_geometry.xshift.value * oversample
                self.outflow_geometry.yshift = self.outflow_geometry.yshift.value * oversample
                xout, yout, zout = self.outflow_geometry(xsky, ysky, zsky)

                # Convert to kpc
                xout_kpc = xout * rstep_samp / dscale
                yout_kpc = yout * rstep_samp / dscale
                zout_kpc = zout * rstep_samp / dscale

                rout = np.sqrt(xout**2 + yout**2 + zout**2)
                vout = self.outflow(xout_kpc, yout_kpc, zout_kpc)
                fout = self.outflow.light_profile(xout_kpc, yout_kpc, zout_kpc)

                # Apply extinction if it exists
                if self.extinction is not None:

                    fout *= self.extinction(xsky, ysky, zsky)

                # L.O.S. velocity is v*cos(alpha) = -v*zsky/rsky
                v_sys = self.outflow_geometry.vel_shift.value  # systemic velocity
                vobs = v_sys -vout * zsky/rout
                vobs[rout == 0] = vout[rout == 0]

                sigma_out = self.outflow_dispersion(rout)
                #for zz in range(nz_sky_samp):
                #    f_cube = np.tile(fout[zz, :, :], (nspec, 1, 1))
                #    vobs_cube = np.tile(vobs[zz, :, :], (nspec, 1, 1))
                #    sig_cube = np.tile(sigma_out[zz, :, :], (nspec, 1, 1))
                #    tmp_cube = np.exp(
                #        -0.5 * ((velcube - vobs_cube) / sig_cube) ** 2)
                #    cube_sum = np.nansum(tmp_cube, 0)
                #    cube_sum[cube_sum == 0] = 1
                #    cube_final += tmp_cube / cube_sum * f_cube
                cube_final += cutils.populate_cube(fout, vobs, sigma_out, vx)

                self.outflow_geometry.xshift = self.outflow_geometry.xshift.value / oversample
                self.outflow_geometry.yshift = self.outflow_geometry.yshift.value / oversample

            elif self.outflow._spatial_type == 'unresolved':

                # Set where the unresolved will be located and account for oversampling
                xshift = self.outflow_geometry.xshift.value * oversample
                yshift = self.outflow_geometry.yshift.value * oversample

                # The coordinates where the unresolved outflow is placed needs to be
                # an integer pixel so for now we round to nearest integer.
                # xpix = np.int(np.round(xshift)) + nx_sky_samp/2
                # ypix = np.int(np.round(yshift)) + ny_sky_samp/2

                xpix = np.int(np.round(xshift)) + np.int(np.round(xcenter_samp))
                ypix = np.int(np.round(yshift)) + np.int(np.round(ycenter_samp))

                voutflow = v_sys + self.outflow(vx)
                cube_final[:, ypix, xpix] += voutflow

                xshift = self.outflow_geometry.xshift.value / oversample
                yshift = self.outflow_geometry.yshift.value / oversample


        ####
        if (self.inflow is not None) & (self.inflow_geometry is not None):
            # If self.inflow_geometry is None:
            #   Just us the galaxy geometry and light profile: is just a superimposed kinematic signature
            #       on the normal disk rotation:
            # CALCULATED EARLIER

            if self.inflow._spatial_type == 'resolved':

                # Create 3D arrays of the sky pixel coordinates
                sin_inc = np.sin(self.inflow_geometry.inc * np.pi / 180.)

                maxr = np.sqrt(nx_sky_samp ** 2 + ny_sky_samp ** 2)
                maxr_y = np.max(np.array([maxr * 1.5, np.min(
                    np.hstack([maxr * 1.5 / sin_inc, maxr * 5.]))]))
                nz_sky_samp = np.int(np.max([nx_sky_samp, ny_sky_samp, maxr_y]))

                if np.mod(nz_sky_samp, 2) < 0.5:
                    nz_sky_samp += 1

                sh = (nz_sky_samp, ny_sky_samp, nx_sky_samp)
                zsky, ysky, xsky = np.indices(sh)
                zsky = zsky - (nz_sky_samp - 1) / 2.
                ysky = ysky - ycenter_samp
                xsky = xsky - xcenter_samp

                # Apply the geometric transformation to get inflow coordinates
                # Account for oversampling
                self.inflow_geometry.xshift = self.inflow_geometry.xshift.value * oversample
                self.inflow_geometry.yshift = self.inflow_geometry.yshift.value * oversample
                xin, yin, zin = self.inflow_geometry(xsky, ysky, zsky)

                # Convert to kpc
                xin_kpc = xin * rstep_samp / dscale
                yin_kpc = yin * rstep_samp / dscale
                zin_kpc = zin * rstep_samp / dscale

                rin = np.sqrt(xin**2 + yin**2 + zin**2)
                vin = self.inflow(xin_kpc, yin_kpc, zin_kpc)
                fin = self.inflow.light_profile(xin_kpc, yin_kpc, zin_kpc)

                # Apply extinction if it exists
                if self.extinction is not None:
                    fin *= self.extinction(xsky, ysky, zsky)

                # L.O.S. velocity is v*cos(alpha) = -v*zsky/rsky
                v_sys = self.inflow_geometry.vel_shift.value  # systemic velocity
                vobs = v_sys - vin * zsky/rin
                vobs[rin == 0] = vin[rin == 0]

                sigma_in = self.inflow_dispersion(rin)
                cube_final += cutils.populate_cube(fin, vobs, sigma_in, vx)

                self.inflow_geometry.xshift = self.inflow_geometry.xshift.value / oversample
                self.inflow_geometry.yshift = self.inflow_geometry.yshift.value / oversample


        #if debug:
        #    return cube_final, spec, flux_mass, vobs_mass

        return cube_final, spec


# ***** Mass Component Model Classes ******
# Base abstract mass model component class
class _DysmalModel(Model):
    """
    Base abstract `dysmalpy` model component class
    """

    parameter_constraints = DysmalParameter.constraints


class _DysmalFittable1DModel(_DysmalModel):
    """
    Base class for 1D model components
    """

    linear = False
    fit_deriv = None
    col_fit_deriv = True
    fittable = True

    inputs = ('x',)
    outputs = ('y',)


class MassModel(_DysmalFittable1DModel):
    """
    Base model for components that exert a gravitational influence
    """

    _type = 'mass'

    @abc.abstractmethod
    def enclosed_mass(self, *args, **kwargs):
        """Evaluate the enclosed mass as a function of radius"""

    @abc.abstractmethod
    def rho(self, *args, **kwargs):
        """Evaluate the density rho as a function of radius"""

    @abc.abstractmethod
    def dlnrho_dlnr(self, *args, **kwargs):
        """Evaluate the derivative dlnRho / dlnr as a function of radius"""

    @abc.abstractmethod
    def drho_dr(self, *args, **kwargs):
        """Evaluate the derivative dRho / dr as a function of radius"""

    def circular_velocity(self, r):
        r"""
        Default method to evaluate the circular velocity

        Parameters
        ----------
        r : float or array
            Radius or radii at which to calculate circular velocity in kpc

        Returns
        -------
        vcirc : float or array
            Circular velocity at `r`

        Notes
        -----
        Calculates the circular velocity as a function of radius
        using the standard equation :math:`v(r) = \sqrt(GM(r)/r)`.
        This is only valid for a spherical mass distribution.
        """

        mass_enc = self.enclosed_mass(r)

        vcirc = v_circular(mass_enc, r)

        return vcirc


class ExpDisk(MassModel):
    """
    Infinitely thin exponential disk (i.e. Freeman disk)

    Parameters
    ----------
    total_mass : float
        Log of total mass of the disk in solar units

    r_eff : float
        Effective radius in kpc
    """

    total_mass = DysmalParameter(default=1, bounds=(5, 14))
    r_eff = DysmalParameter(default=1, bounds=(0, 50))
    _subtype = 'baryonic'

    def __init__(self, total_mass, r_eff, **kwargs):

        super(ExpDisk, self).__init__(total_mass, r_eff)

    @staticmethod
    def evaluate(r, total_mass, r_eff):
        """
        Mass surface density of a thin exponential disk
        """
        return surf_dens_exp_disk(r, 10.**total_mass, r_eff / 1.6783469900166612)

    @property
    def rd(self):
        #b1 = 1.6783469900166612   # scp_spec.gammaincinv(2.*n, 0.5), n=1
        return self.r_eff / 1.6783469900166612

    def enclosed_mass(self, r):
        """
        Enclosed mass as a function of radius

        Parameters
        ----------
        r : float or array
            Radii at which to calculate the enclosed mass

        Returns
        -------
        menc : float or array
            1D enclosed mass profile
        """
        return menc_exp_disk(r, 10**self.total_mass, self.rd)

    def circular_velocity(self, r):
        """
        Circular velocity as a function of radius

        Parameters
        ----------
        r : float or array
            Radii at which to calculate the enclosed mass

        Returns
        -------
        vcirc : float or array
            Circular velocity in km/s
        """
        vcirc = vcirc_exp_disk(r, 10**self.total_mass, self.rd)
        return vcirc

    def mass_to_light(self, r):
        """
        Conversion from mass to light as a function of radius

        Parameters
        ----------
        r : float or array
            Radii at which to calculate the enclosed mass

        Returns
        -------
        light : float or array
            Relative line flux as a function of radius
        """
        light = surf_dens_exp_disk(r, 1.0, self.rd)
        return light

    def rho(self, r):
        """
        Mass surface density as a function of radius

        Parameters
        ----------
        r : float or array
            Radii at which to calculate the enclosed mass

        Returns
        -------
        surf_dens : float or array
            Mass surface density at `r` in units of Msun/kpc^2
        -------

        """
        return surf_dens_exp_disk(r, 10.**self.total_mass, self.rd)

    def dlnrho_dlnr(self, r):
        """
        Exponential disk asymmetric drift term

        Parameters
        ----------
        r : float or array
            Radius in kpc

        Returns
        -------
        log_drhodr : float or array
            Log surface density derivative as a function or radius

        Notes
        -----
        See [1]_ for derivation and specificall Equations 3-11

        References
        ----------
        .. [1] https://ui.adsabs.harvard.edu/abs/2010ApJ...725.2324B/abstract

        """
        # Shortcut for the exponential disk asymmetric drift term, from Burkert+10 eq 11:

        return -2. * (r / self.rd)

    def drho_dr(self, r):
        """
        Surface density radial derivative

        Parameters
        ----------
        r : float or array
            Radius in kpc

        Returns
        -------
        drhodr : float or array
            Surface density radial derivative at `r`
        """
        return self.dlnrho_dlnr(r) * self.rho(r) / r

class Sersic(MassModel):
    r"""
    Mass distribution following a Sersic profile

    Parameters
    ----------
    total_mass : float
        Log10 of the total mass in solar units

    r_eff : float
        Effective (half-light) radius in kpc

    n : float
        Sersic index

    invq : float
        Ratio of the effective radius to the effective radius in the z-direction

    noord_flat : bool
        If True, use circular velocity profiles derived in Noordermeer 2008.
        If False, circular velocity is derived through `v_circular`

    Notes
    -----
    Model formula:

    .. math::

        M(r)=M_e\exp\left\{-b_n\left[\left(\frac{r}{r_{eff}}\right)^{(1/n)}-1\right]\right\}

    The constant :math:`b_n` is defined such that :math:`r_{eff}` contains half the total
    mass, and can be solved for numerically.

    .. math::

        \Gamma(2n) = 2\gamma (b_n,2n)

    Examples
    --------
    .. plot::
        :include-source:

        import numpy as np
        from dysmalpy.models import Sersic
        import matplotlib.pyplot as plt

        plt.figure()
        plt.subplot(111, xscale='log', yscale='log')
        s1 = Sersic(total_mass=10, r_eff=5, n=1)
        r=np.arange(0, 100, .01)

        for n in range(1, 10):
             s1.n = n
             plt.plot(r, s1(r), color=str(float(n) / 15))

        plt.axis([1e-1, 30, 1e5, 1e11])
        plt.xlabel('log Radius')
        plt.ylabel('log Mass Surface Density')
        plt.text(.25, 10**7.5, 'n=1')
        plt.text(.25, 1e11, 'n=10')
        plt.show()
    """

    total_mass = DysmalParameter(default=1, bounds=(5, 14))
    r_eff = DysmalParameter(default=1, bounds=(0, 50))
    n = DysmalParameter(default=1, bounds=(0, 8))

    _subtype = 'baryonic'

    def __init__(self, total_mass, r_eff, n, invq=1.0, noord_flat=False,
                 **kwargs):

        self.invq = invq
        self.noord_flat = noord_flat
        super(Sersic, self).__init__(total_mass, r_eff, n, **kwargs)

    @staticmethod
    def evaluate(r, total_mass, r_eff, n):
        """
        Sersic mass surface density
        """

        return sersic_mr(r, 10**total_mass, n, r_eff)

    def enclosed_mass(self, r):
        """
        Sersic enclosed mass

        Parameters
        ----------
        r : float or array
            Radii at which to calculate the enclosed mass

        Returns
        -------
        menc : float or array
            Enclosed mass profile
        """

        if self.noord_flat:
            # Take Noordermeer+08 vcirc, and then get Menc from vcirc
            return menc_from_vcirc(apply_noord_flat(r, self.r_eff, 10**self.total_mass,
                                     self.n, self.invq), r)

        else:
            #return sersic_menc(r, 10**self.total_mass, self.n, self.r_eff)
            return sersic_menc_2D_proj(r, 10**self.total_mass, self.n, self.r_eff)

    def projected_enclosed_mass(self, r):
        return sersic_menc_2D_proj(r, 10**self.total_mass, self.n, self.r_eff)

    def circular_velocity(self, r):
        """
        Circular velocity as a function of radius

        Parameters
        ----------
        r : float or array
            Radii at which to calculate the enclosed mass

        Returns
        -------
        vcirc : float or array
            Circular velocity in km/s
        """
        if self.noord_flat:
            vcirc = apply_noord_flat(r, self.r_eff, 10**self.total_mass,
                                     self.n, self.invq)
        else:
            vcirc = super(Sersic, self).circular_velocity(r)

        return vcirc

    def mass_to_light(self, r):
        """
        Conversion from mass to light as a function of radius

        Parameters
        ----------
        r : float or array
            Radii at which to calculate the enclosed mass

        Returns
        -------
        light : float or array
            Relative line flux as a function of radius
        """
        return sersic_mr(r, 1.0, self.n, self.r_eff)

    def rho(self, r):
        """
        Mass surface density as a function of radius

        Parameters
        ----------
        r : float or array
            Radii at which to calculate the enclosed mass

        Returns
        -------
        surf_dens : float or array
            Mass surface density at `r` in units of Msun/kpc^2
        -------

        """
        if self.noord_flat:
            rho = sersic_curve_rho(r, self.r_eff, 10**self.total_mass, self.n, self.invq)

        else:
            rho = sersic_mr(r, 10**self.total_mass, self.n, self.r_eff)

        return rho

    def dlnrho_dlnr(self, r):
        """
        Sersic asymmetric drift term

        Parameters
        ----------
        r : float or array
            Radius in kpc

        Returns
        -------
        log_drhodr : float or array
            Log surface density derivative as a function or radius
        """

        if self.noord_flat:
            dlnrho_dlnr_arr = sersic_curve_dlnrho_dlnr(r, self.r_eff, self.n, self.invq)

            return dlnrho_dlnr_arr
        else:
            bn = scp_spec.gammaincinv(2. * self.n, 0.5)
            return -2. * (bn / self.n) * np.power(r/self.r_eff, 1./self.n)

    def drho_dr(self, r):
        """
        Surface density radial derivative

        Parameters
        ----------
        r : float or array
            Radius in kpc

        Returns
        -------
        drhodr : float or array
            Surface density radial derivative at `r`
        """
        return self.dlnrho_dlnr(r) * self.rho(r) / r


class DiskBulge(MassModel):
    """
    Mass distribution with a disk and bulge

    Parameters
    ----------
    total_mass : float
        Log10 of the combined disk and bulge in solar units

    r_eff_disk : float
        Effective radius of the disk in kpc

    n_disk : float
        Sersic index of the disk

    r_eff_bulge : float
        Effective radius of the bulge

    n_bulge : float
        Sersic index of the bulge

    bt : float
        Bulge-to-total mass ratio

    invq_disk : float
        Effective radius to effective height ratio for the disk

    invq_bulge : float
        Effective radius to effective height ratio for the bulge

    noord_flat : bool
        If True, use circular velocity profiles derived in Noordermeer 2008.
        If False, circular velocity is derived through `v_circular`

    light_component : {'disk', 'bulge', 'total'}
        Which component to use as the flux profile

    Notes
    -----
    This model is the combination of 2 components, a disk and bulge, each described by
    a `Sersic`. The model is parametrized such that the B/T is a free parameter rather
    than the individual masses of the disk and bulge.
    """

    total_mass = DysmalParameter(default=10, bounds=(5, 14))
    r_eff_disk = DysmalParameter(default=1, bounds=(0, 50))
    n_disk = DysmalParameter(default=1, fixed=True, bounds=(0, 8))
    r_eff_bulge = DysmalParameter(default=1, bounds=(0, 50))
    n_bulge = DysmalParameter(default=4., fixed=True, bounds=(0, 8))
    bt = DysmalParameter(default=0.2, bounds=(0, 1))

    _subtype = 'baryonic'

    def __init__(self, total_mass, r_eff_disk, n_disk, r_eff_bulge,
                 n_bulge, bt, invq_disk=5, invq_bulge=1, noord_flat=False,
                 light_component='disk', **kwargs):

        self.invq_disk = invq_disk
        self.invq_bulge = invq_bulge
        self.noord_flat = noord_flat
        self.light_component = light_component

        super(DiskBulge, self).__init__(total_mass, r_eff_disk, n_disk,
                                        r_eff_bulge, n_bulge, bt, **kwargs)

    @staticmethod
    def evaluate(r, total_mass, r_eff_disk, n_disk, r_eff_bulge, n_bulge, bt):
        """Disk+Bulge mass surface density"""

        print("consider if Noord flat: this will be modified")
        mbulge_total = 10**total_mass*bt
        mdisk_total = 10**total_mass*(1 - bt)

        mr_bulge = sersic_mr(r, mbulge_total, n_bulge, r_eff_bulge)
        mr_disk = sersic_mr(r, mdisk_total, n_disk, r_eff_disk)

        return mr_bulge+mr_disk

    def enclosed_mass(self, r):
        """
        Disk+Bulge total enclosed mass

        Parameters
        ----------
        r : float or array
            Radii at which to calculate the enclosed mass

        Returns
        -------
        menc : float or array
            Enclosed mass profile
        """
        mbulge_total = 10 ** self.total_mass * self.bt
        mdisk_total = 10 ** self.total_mass * (1 - self.bt)

        if self.noord_flat:
            # TO FIX
            menc_bulge = menc_from_vcirc(apply_noord_flat(r, self.r_eff_bulge, mbulge_total,
                        self.n_bulge, self.invq_bulge), r)
            menc_disk =  menc_from_vcirc(apply_noord_flat(r, self.r_eff_disk,  mdisk_total,
                        self.n_disk,  self.invq_disk),  r)
        else:
            #menc_bulge = sersic_menc(r, mbulge_total, self.n_bulge, self.r_eff_bulge)
            #menc_disk = sersic_menc(r, mdisk_total, self.n_disk, self.r_eff_disk)
            # 2D projected:
            menc_bulge = sersic_menc_2D_proj(r, mbulge_total, self.n_bulge, self.r_eff_bulge)
            menc_disk = sersic_menc_2D_proj(r, mdisk_total, self.n_disk, self.r_eff_disk)

        return menc_disk+menc_bulge

    def enclosed_mass_disk(self, r):
        """
        Enclosed mass of the disk component

        Parameters
        ----------
        r : float or array
            Radii at which to calculate the enclosed mass

        Returns
        -------
        menc : float or array
            Enclosed mass profile
        """
        mdisk_total = 10 ** self.total_mass * (1 - self.bt)

        if self.noord_flat:
            # TO FIX
            menc_disk =  menc_from_vcirc(apply_noord_flat(r, self.r_eff_disk,  mdisk_total,
                        self.n_disk,  self.invq_disk),  r)
        else:
            #menc_disk = sersic_menc(r, mdisk_total, self.n_disk, self.r_eff_disk)
            # 2D projected:
            menc_disk = sersic_menc_2D_proj(r, mdisk_total, self.n_disk, self.r_eff_disk)
        return menc_disk

    def enclosed_mass_bulge(self, r):
        """
        Enclosed mass of the bulge component

        Parameters
        ----------
        r : float or array
            Radii at which to calculate the enclosed mass

        Returns
        -------
        menc : float or array
            Enclosed mass profile
        """
        mbulge_total = 10 ** self.total_mass * self.bt

        if self.noord_flat:
            # TO FIX
            menc_bulge = menc_from_vcirc(apply_noord_flat(r, self.r_eff_bulge, mbulge_total,
                        self.n_bulge, self.invq_bulge), r)
        else:
            #menc_bulge = sersic_menc(r, mbulge_total, self.n_bulge, self.r_eff_bulge)
            # 2D projected:
            menc_bulge = sersic_menc_2D_proj(r, mbulge_total, self.n_bulge, self.r_eff_bulge)

        return menc_bulge

    # ++++++++++++++++++++++++++++++++++++++++++++++++++++++++++++++++++++++++++++++
    def projected_enclosed_mass(self, r):
        menc_disk = self.projected_enclosed_mass_disk(r)
        menc_bulge = self.projected_enclosed_mass_bulge(r)
        return menc_disk + menc_bulge

    def projected_enclosed_mass_disk(self, r):
        mdisk_total = 10 ** self.total_mass * (1 - self.bt)
        return sersic_menc_2D_proj(r, mdisk_total, self.n_disk, self.r_eff_disk)
    def projected_enclosed_mass_bulge(self, r):
        mbulge_total = 10 ** self.total_mass * self.bt
        return sersic_menc_2D_proj(r, mbulge_total, self.n_bulge, self.r_eff_bulge)
    # ++++++++++++++++++++++++++++++++++++++++++++++++++++++++++++++++++++++++++++++

    def circular_velocity_disk(self, r):
        """
        Circular velocity of the disk as a function of radius

        Parameters
        ----------
        r : float or array
            Radii at which to calculate the circular velocity

        Returns
        -------
        vcirc : float or array
            Circular velocity in km/s
        """
        if self.noord_flat:
            mdisk_total = 10**self.total_mass*(1-self.bt)
            vcirc = apply_noord_flat(r, self.r_eff_disk, mdisk_total,
                                     self.n_disk, self.invq_disk)
        else:
            mass_enc = self.enclosed_mass_disk(r)
            vcirc = v_circular(mass_enc, r)

        return vcirc

    def circular_velocity_bulge(self, r):
        """
        Circular velocity of the bulge as a function of radius

        Parameters
        ----------
        r : float or array
            Radii at which to calculate the circular velocity

        Returns
        -------
        vcirc : float or array
            Circular velocity in km/s
        """

        if self.noord_flat:
            mbulge_total = 10**self.total_mass*self.bt
            vcirc = apply_noord_flat(r, self.r_eff_bulge, mbulge_total,
                                     self.n_bulge, self.invq_bulge)
        else:
            mass_enc = self.enclosed_mass_bulge(r)
            vcirc = v_circular(mass_enc, r)

        return vcirc

    def circular_velocity(self, r):
        """
        Total circular velocity as a function of radius

        Parameters
        ----------
        r : float or array
            Radii at which to calculate the circular velocity in kpc

        Returns
        -------
        vcirc : float or array
            Circular velocity in km/s
        """

        vbulge = self.circular_velocity_bulge(r)
        vdisk = self.circular_velocity_disk(r)

        vcirc = np.sqrt(vbulge**2 + vdisk**2)

        return vcirc

    def velocity_profile(self, r, modelset):
        """
        Total rotational velocity due to the disk+bulge

        Parameters
        ----------
        r : float or array
            Radii at which to calculate the circular velocity in kpc

        modelset : `ModelSet`
            Full ModelSet this component belongs to

        Returns
        -------
        vrot : float or array
            Rotational velocity in km/s

        Notes
        -----
        This method requires a `ModelSet` input to be able to apply the pressure support
        correction due to the gas turbulence.

        """

        vcirc = self.circular_velocity(r)
        vrot = modelset.kinematic_options.apply_pressure_support(r, modelset, vcirc)
        return vrot

    def velocity_profile_disk(self, r, modelset):
        """
        Rotational velocity due to the disk

        Parameters
        ----------
        r : float or array
            Radii at which to calculate the circular velocity in kpc

        modelset : `ModelSet`
            Full ModelSet this component belongs to

        Returns
        -------
        vrot : float or array
            Rotational velocity in km/s

        Notes
        -----
        This method requires a `ModelSet` input to be able to apply the pressure support
        correction due to the gas turbulence.

        """

        vcirc = self.circular_velocity_disk(r)
        vrot = modelset.kinematic_options.apply_pressure_support(r, modelset, vcirc)
        return vrot

    def velocity_profile_bulge(self, r, modelset):
        """
        Rotational velocity due to the bulge

        Parameters
        ----------
        r : float or array
            Radii at which to calculate the circular velocity in kpc

        modelset : `ModelSet`
            Full ModelSet this component belongs to

        Returns
        -------
        vrot : float or array
            Rotational velocity in km/s

        Notes
        -----
        This method requires a `ModelSet` input to be able to apply the pressure support
        correction due to the gas turbulence.
        """

        vcirc = self.circular_velocity_bulge(r)
        vrot = modelset.kinematic_options.apply_pressure_support(r, modelset, vcirc)
        return vrot


    def mass_to_light(self, r):
        """
        Conversion from mass to light as a function of radius

        Parameters
        ----------
        r : float or array
            Radii at which to calculate the enclosed mass

        Returns
        -------
        light : float or array
            Relative line flux as a function of radius

        Notes
        -----
        The resulting light profile depends on what `DiskBulge.light_component` is set to.
        If 'disk' or 'bulge' then only the mass associated with the disk or bulge will
        be converted into light. If 'total', then both components will be used.
        """

        if self.light_component == 'disk':

            flux = sersic_mr(r, 1.0, self.n_disk, self.r_eff_disk)

        elif self.light_component == 'bulge':

            flux = sersic_mr(r, 1.0, self.n_bulge, self.r_eff_bulge)

        elif self.light_component == 'total':

            flux_disk = sersic_mr(r, 1.0-self.bt,
                                  self.n_disk, self.r_eff_disk)
            flux_bulge = sersic_mr(r, self.bt,
                                   self.n_bulge, self.r_eff_bulge)
            flux = flux_disk + flux_bulge

        else:

            raise ValueError("light_component can only be 'disk', 'bulge', "
                             "or 'total.'")

        return flux

    def rho_disk(self, r):
        """
        Mass surface density of the disk as a function of radius

        Parameters
        ----------
        r : float or array
            Radii at which to calculate the enclosed mass

        Returns
        -------
        surf_dens : float or array
            Mass surface density at `r` in units of Msun/kpc^2
        """
        if self.noord_flat:
            mdisk_total = 10**self.total_mass*(1 - self.bt)
            rho = sersic_curve_rho(r, self.r_eff_disk, mdisk_total, self.n_disk, self.invq_disk)

            return rho
        else:
            mdisk_total = 10**self.total_mass*(1 - self.bt)
            mr_disk = sersic_mr(r, mdisk_total, self.n_disk, self.r_eff_disk)
            return mr_disk

    def rho_bulge(self, r):
        """
        Mass surface density of the bulge as a function of radius

        Parameters
        ----------
        r : float or array
            Radii at which to calculate the enclosed mass

        Returns
        -------
        surf_dens : float or array
            Mass surface density at `r` in units of Msun/kpc^2
        """
        if self.noord_flat:
            mbulge_total = 10**self.total_mass*self.bt

            rho = sersic_curve_rho(r, self.r_eff_bulge, mbulge_total, self.n_bulge, self.invq_bulge)
            return rho


        else:
            mbulge_total = 10**self.total_mass*self.bt
            mr_bulge = sersic_mr(r, mbulge_total, self.n_bulge, self.r_eff_bulge)
            return mr_bulge

    def rho(self, r):
        """
        Mass surface density as a function of radius

        Parameters
        ----------
        r : float or array
            Radii at which to calculate the enclosed mass

        Returns
        -------
        surf_dens : float or array
            Mass surface density at `r` in units of Msun/kpc^2
        """
        return self.rho_disk(r) + self.rho_bulge(r)

    def dlnrho_dlnr_disk(self, r):
        if self.noord_flat:
            dlnrho_dlnr_arr = sersic_curve_dlnrho_dlnr(r, self.r_eff_disk, self.n_disk, self.invq_disk)

            return dlnrho_dlnr_arr
        else:
            bn = scp_spec.gammaincinv(2. * self.n_disk, 0.5)
            return -2. * (bn / self.n_disk) * np.power(r/self.r_eff_disk, 1./self.n_disk)

    def dlnrho_dlnr_bulge(self, r):
        if self.noord_flat:
            dlnrho_dlnr_arr = sersic_curve_dlnrho_dlnr(r, self.r_eff_bulge, self.n_bulge, self.invq_bulge)

            return dlnrho_dlnr_arr
        else:
            bn = scp_spec.gammaincinv(2. * self.n_bulge, 0.5)
            return -2. * (bn / self.n_bulge) * np.power(r/self.r_eff_bulge, 1./self.n_bulge)

    def dlnrho_dlnr(self, r):
        """
        Asymmetric drift term for the combined disk and bulge

        Parameters
        ----------
        r : float or array
            Radius in kpc

        Returns
        -------
        log_drhodr : float or array
            Log surface density derivative as a function or radius
        """

        return r / self.rho(r) * self.drho_dr(r)

    def drho_dr_disk(self, r):
        """
         Asymmetric drift term for the disk component

         Parameters
         ----------
         r : float or array
             Radius in kpc

         Returns
         -------
         log_drhodr : float or array
             Log surface density derivative as a function or radius
         """
        drhodr = self.rho_disk(r) / r * self.dlnrho_dlnr_disk(r)
        try:
            if len(r) > 1:
                drhodr[r==0] = 0.
            else:
                if r[0] == 0.:
                    drhodr[0] = 0.
        except:
            if r == 0:
                drhodr = 0.
        return drhodr

    def drho_dr_bulge(self, r):
        """
         Asymmetric drift term for the bulge component

         Parameters
         ----------
         r : float or array
             Radius in kpc

         Returns
         -------
         log_drhodr : float or array
             Log surface density derivative as a function or radius
         """
        drhodr = self.rho_bulge(r) / r * self.dlnrho_dlnr_bulge(r)
        try:
            if len(r) > 1:
                drhodr[r==0] = 0.
            else:
                if r[0] == 0.:
                    drhodr[0] = 0.
        except:
            if r == 0:
                drhodr = 0.

        return drhodr

    def drho_dr(self, r):
        """
        Surface density radial derivative

        Parameters
        ----------
        r : float or array
            Radius in kpc

        Returns
        -------
        drhodr : float or array
            Surface density radial derivative at `r`
        """

        return self.drho_dr_disk(r) + self.drho_dr_bulge(r)


class LinearDiskBulge(MassModel):
    """
    Mass distribution with a disk and bulge

    Parameters
    ----------
    total_mass : float
        Combined disk and bulge mass in solar units

    r_eff_disk : float
        Effective radius of the disk in kpc

    n_disk : float
        Sersic index of the disk

    r_eff_bulge : float
        Effective radius of the bulge

    n_bulge : float
        Sersic index of the bulge

    bt : float
        Bulge-to-total mass ratio

    invq_disk : float
        Effective radius to effective height ratio for the disk

    invq_bulge : float
        Effective radius to effective height ratio for the bulge

    noord_flat : bool
        If True, use circular velocity profiles derived in Noordermeer 2008.
        If False, circular velocity is derived through `v_circular`

    light_component : {'disk', 'bulge', 'total'}
        Which component to use as the flux profile

    Notes
    -----
    This model is the exactly the same as `DiskBulge` except that `total_mass`
    is in linear units instead of log.
    """

    total_mass = DysmalParameter(default=10, bounds=(5, 14))
    r_eff_disk = DysmalParameter(default=1, bounds=(0, 50))
    n_disk = DysmalParameter(default=1, fixed=True, bounds=(0, 8))
    r_eff_bulge = DysmalParameter(default=1, bounds=(0, 50))
    n_bulge = DysmalParameter(default=4., fixed=True, bounds=(0, 8))
    bt = DysmalParameter(default=0.2, bounds=(0, 1))

    _subtype = 'baryonic'

    def __init__(self, total_mass, r_eff_disk, n_disk, r_eff_bulge,
                 n_bulge, bt, invq_disk=5, invq_bulge=1, noord_flat=False,
                 light_component='disk', **kwargs):

        self.invq_disk = invq_disk
        self.invq_bulge = invq_bulge
        self.noord_flat = noord_flat
        self.light_component = light_component

        super(LinearDiskBulge, self).__init__(total_mass, r_eff_disk, n_disk,
                                        r_eff_bulge, n_bulge, bt, **kwargs)

    @staticmethod
    def evaluate(r, total_mass, r_eff_disk, n_disk, r_eff_bulge, n_bulge, bt):
        """Disk+Bulge mass surface density"""
        print("consider if Noord flat: this will be modified")
        mbulge_total = total_mass*bt
        mdisk_total = total_mass*(1 - bt)

        mr_bulge = sersic_mr(r, mbulge_total, n_bulge, r_eff_bulge)
        mr_disk = sersic_mr(r, mdisk_total, n_disk, r_eff_disk)

        return mr_bulge+mr_disk

    def enclosed_mass(self, r):
        """
        Disk+Bulge total enclosed mass

        Parameters
        ----------
        r : float or array
            Radii at which to calculate the enclosed mass

        Returns
        -------
        menc : float or array
            Enclosed mass profile
        """
        mbulge_total = self.total_mass * self.bt
        mdisk_total = self.total_mass * (1 - self.bt)

        if self.noord_flat:
            # TO FIX
            menc_bulge = menc_from_vcirc(apply_noord_flat(r, self.r_eff_bulge, mbulge_total,
                        self.n_bulge, self.invq_bulge), r)
            menc_disk =  menc_from_vcirc(apply_noord_flat(r, self.r_eff_disk,  mdisk_total,
                        self.n_disk,  self.invq_disk),  r)
        else:
            #menc_bulge = sersic_menc(r, mbulge_total, self.n_bulge, self.r_eff_bulge)
            #menc_disk = sersic_menc(r, mdisk_total, self.n_disk, self.r_eff_disk)
            # 2D projected:
            menc_bulge = sersic_menc_2D_proj(r, mbulge_total, self.n_bulge, self.r_eff_bulge)
            menc_disk = sersic_menc_2D_proj(r, mdisk_total, self.n_disk, self.r_eff_disk)

        return menc_disk+menc_bulge

    def enclosed_mass_disk(self, r):
        """
        Enclosed mass of the disk component

        Parameters
        ----------
        r : float or array
            Radii at which to calculate the enclosed mass

        Returns
        -------
        menc : float or array
            Enclosed mass profile
        """
        mdisk_total = self.total_mass * (1 - self.bt)

        if self.noord_flat:
            # TO FIX
            menc_disk =  menc_from_vcirc(apply_noord_flat(r, self.r_eff_disk,  mdisk_total,
                        self.n_disk,  self.invq_disk),  r)
        else:
            #menc_disk = sersic_menc(r, mdisk_total, self.n_disk, self.r_eff_disk)
            # 2D projected:
            menc_disk = sersic_menc_2D_proj(r, mdisk_total, self.n_disk, self.r_eff_disk)

        return menc_disk

    def enclosed_mass_bulge(self, r):
        """
        Enclosed mass of the bulge component

        Parameters
        ----------
        r : float or array
            Radii at which to calculate the enclosed mass

        Returns
        -------
        menc : float or array
            Enclosed mass profile
        """
        mbulge_total = self.total_mass * self.bt

        if self.noord_flat:
            # TO FIX
            menc_bulge = menc_from_vcirc(apply_noord_flat(r, self.r_eff_bulge, mbulge_total,
                        self.n_bulge, self.invq_bulge), r)
        else:
            #menc_bulge = sersic_menc(r, mbulge_total, self.n_bulge, self.r_eff_bulge)
            # 2D projected:
            menc_bulge = sersic_menc_2D_proj(r, mbulge_total, self.n_bulge, self.r_eff_bulge)

        return menc_bulge

    def circular_velocity_disk(self, r):
        """
        Circular velocity of the disk as a function of radius

        Parameters
        ----------
        r : float or array
            Radii at which to calculate the circular velocity

        Returns
        -------
        vcirc : float or array
            Circular velocity in km/s
        """
        if self.noord_flat:
            mdisk_total = self.total_mass*(1-self.bt)
            vcirc = apply_noord_flat(r, self.r_eff_disk, mdisk_total,
                                     self.n_disk, self.invq_disk)
        else:
            mass_enc = self.enclosed_mass_disk(r)
            vcirc = v_circular(mass_enc, r)

        return vcirc

    def circular_velocity_bulge(self, r):
        """
        Circular velocity of the bulge as a function of radius

        Parameters
        ----------
        r : float or array
            Radii at which to calculate the circular velocity

        Returns
        -------
        vcirc : float or array
            Circular velocity in km/s
        """
        if self.noord_flat:
            mbulge_total = self.total_mass*self.bt
            vcirc = apply_noord_flat(r, self.r_eff_bulge, mbulge_total,
                                     self.n_bulge, self.invq_bulge)
        else:
            mass_enc = self.enclosed_mass_bulge(r)
            vcirc = v_circular(mass_enc, r)

        return vcirc

    def circular_velocity(self, r):
        """
        Total Circular velocity as a function of radius

        Parameters
        ----------
        r : float or array
            Radii at which to calculate the circular velocity

        Returns
        -------
        vcirc : float or array
            Circular velocity in km/s
        """
        vbulge = self.circular_velocity_bulge(r)
        vdisk = self.circular_velocity_disk(r)

        vcirc = np.sqrt(vbulge**2 + vdisk**2)

        return vcirc

    def velocity_profile(self, r, modelset):
        """
        Total rotational velocity due to the disk+bulge

        Parameters
        ----------
        r : float or array
            Radii at which to calculate the circular velocity in kpc

        modelset : `ModelSet`
            Full ModelSet this component belongs to

        Returns
        -------
        vrot : float or array
            Rotational velocity in km/s

        Notes
        -----
        This method requires a `ModelSet` input to be able to apply the pressure support
        correction due to the gas turbulence.

        """
        vcirc = self.circular_velocity(r)
        vrot = modelset.kinematic_options.apply_pressure_support(r, modelset, vcirc)
        return vrot

    def velocity_profile_disk(self, r, modelset):
        """
        Rotational velocity due to the disk

        Parameters
        ----------
        r : float or array
            Radii at which to calculate the circular velocity in kpc

        modelset : `ModelSet`
            Full ModelSet this component belongs to

        Returns
        -------
        vrot : float or array
            Rotational velocity in km/s

        Notes
        -----
        This method requires a `ModelSet` input to be able to apply the pressure support
        correction due to the gas turbulence.

        """
        vcirc = self.circular_velocity_disk(r)
        vrot = modelset.kinematic_options.apply_pressure_support(r, modelset, vcirc)
        return vrot

    def velocity_profile_bulge(self, r, modelset):
        """
        Rotational velocity due to the bulge

        Parameters
        ----------
        r : float or array
            Radii at which to calculate the circular velocity in kpc

        modelset : `ModelSet`
            Full ModelSet this component belongs to

        Returns
        -------
        vrot : float or array
            Rotational velocity in km/s

        Notes
        -----
        This method requires a `ModelSet` input to be able to apply the pressure support
        correction due to the gas turbulence.

        """
        vcirc = self.circular_velocity_bulge(r)
        vrot = modelset.kinematic_options.apply_pressure_support(r, modelset, vcirc)
        return vrot


    def mass_to_light(self, r):
        """
        Conversion from mass to light as a function of radius

        Parameters
        ----------
        r : float or array
            Radii at which to calculate the enclosed mass

        Returns
        -------
        light : float or array
            Relative line flux as a function of radius

        Notes
        -----
        The resulting light profile depends on what `DiskBulge.light_component` is set to.
        If 'disk' or 'bulge' then only the mass associated with the disk or bulge will
        be converted into light. If 'total', then both components will be used.
        """

        if self.light_component == 'disk':

            flux = sersic_mr(r, 1.0, self.n_disk, self.r_eff_disk)

        elif self.light_component == 'bulge':

            flux = sersic_mr(r, 1.0, self.n_bulge, self.r_eff_bulge)

        elif self.light_component == 'total':

            flux_disk = sersic_mr(r, 1.0-self.bt,
                                  self.n_disk, self.r_eff_disk)
            flux_bulge = sersic_mr(r, self.bt,
                                   self.n_bulge, self.r_eff_bulge)
            flux = flux_disk + flux_bulge

        else:

            raise ValueError("light_component can only be 'disk', 'bulge', "
                             "or 'total.'")

        return flux


class DarkMatterHalo(MassModel):
    """
    Base model for dark matter halos

    Parameters
    ----------
    mvirial : float
        Virial mass

    conc : float
        Concentration parameter

    fdm : float
        Dark matter fraction

    """
    # Standard parameters for a dark matter halo profile
    mvirial = DysmalParameter(default=1.0, bounds=(5, 20))
    conc = DysmalParameter(default=5.0, bounds=(2, 20))
    fdm = DysmalParameter(default=-99.9, fixed=True, bounds=(0,1))
    _subtype = 'dark_matter'

    @abc.abstractmethod
    def calc_rvir(self, *args, **kwargs):
        """
        Method to calculate the virial radius
        """

    @abc.abstractmethod
    def calc_rho0(self, *args, **kwargs):
        """
        Method to calculate the scale density
        """

    def velocity_profile(self, r, model):
        """
        Calculate velocity profile, including any adiabatic contraction
        """

        if model.kinematic_options.adiabatic_contract:
            raise NotImplementedError("Adiabatic contraction not currently supported!")
        else:
            return self.circular_velocity(r)

    def drho_dr(self, r):
        """
        Surface density radial derivative

        Parameters
        ----------
        r : float or array
            Radius in kpc

        Returns
        -------
        drhodr : float or array
            Surface density radial derivative at `r`
        """

        drhodr = self.rho(r) / r * self.dlnrho_dlnr(r)
        try:
            if len(r) > 1:
                drhodr[r == 0] = 0.
            else:
                if r[0] == 0.:
                    drhodr[0] = 0.
        except:
            if r == 0:
                drhodr = 0.
        return drhodr


class TwoPowerHalo(DarkMatterHalo):
    r"""
    Two power law density model for a dark matter halo

    Parameters
    ----------
    mvirial : float
        Virial mass in logarithmic solar units

    conc : float
        Concentration parameter

    alpha : float
        Power law index at small radii

    beta : float
        Power law index at large radii

    fdm : float
        Dark matter fraction

    z : float
        Redshift

    cosmo : `~astropy.cosmology` object
        The cosmology to use for modelling.
        If this model component will be attached to a `~dysmalpy.galaxy.Galaxy` make sure
        the respective cosmologies are the same. Default is
        `~astropy.cosmology.FlatLambdaCDM` with H0=70., and Om0=0.3.

    Notes
    -----
    Model formula:

    The mass density follows Equation 2.64 of Binney & Tremaine (2008) [1]_:

    .. math::

        \rho=\frac{\rho_0}{(r/r_s)^\alpha(1 + r/r_s)^{\beta - \alpha}}

    :math:`r_s` is the scale radius and defined as :math:`r_{vir}/c` where
    :math:`r_{vir}` is the virial radius and :math:`c` is the concentration
    parameter. :math:`rho_0` then is the density at :math:`r_s`.

    References
    ----------
    .. [1] https://ui.adsabs.harvard.edu/abs/2008gady.book.....B/abstract
    """

    # Powerlaw slopes for the density model
    mvirial = DysmalParameter(default=1.0, bounds=(5, 20))
    conc = DysmalParameter(default=5.0, bounds=(2, 20))
    alpha = DysmalParameter(default=1.0)
    beta = DysmalParameter(default=3.0)
    fdm = DysmalParameter(default=-99.9, fixed=True, bounds=(0,1))

    _subtype = 'dark_matter'

    def __init__(self, mvirial, conc, alpha, beta, fdm = None,
            z=0, cosmo=_default_cosmo, **kwargs):

        self.z = z
        self.cosmo = cosmo
        super(TwoPowerHalo, self).__init__(mvirial, conc, alpha, beta, fdm, **kwargs)

    def evaluate(self, r, mvirial, conc, alpha, beta, fdm):
        """ Mass density for the TwoPowerHalo"""

        rvirial = self.calc_rvir()
        rho0 = self.calc_rho0()
        rs = rvirial / self.conc

        return rho0 / ((r/rs)**alpha * (1 + r/rs)**(beta - alpha))

    def enclosed_mass(self, r):
        """
        Enclosed mass as a function of radius

        Parameters
        ----------
        r : float or array
            Radius or radii in kpc

        Returns
        -------
        menc : float or array
            Enclosed mass in solar units
        """

        rvirial = self.calc_rvir()
        rs = rvirial/self.conc
        aa = 10**self.mvirial*(r/rvirial)**(3 - self.alpha)
        bb = (scp_spec.hyp2f1(3-self.alpha, self.beta-self.alpha, 4-self.alpha, -r/rs) /
              scp_spec.hyp2f1(3 - self.alpha, self.beta - self.alpha, 4 - self.alpha, -self.conc))

        return aa*bb

    def calc_rho0(self):
        r"""
        Normalization of the density distribution

        Returns
        -------
        rho0 : float
            Mass density normalization in :math:`M_{\odot}/\rm{kpc}^3`
        """

        rvir = self.calc_rvir()
        rs = rvir/self.conc
        aa = -10**self.mvirial/(4*np.pi*self.conc**(3-self.alpha)*rs**3)
        bb = (self.alpha - 3) / scp_spec.hyp2f1(3-self.alpha, self.beta-self.alpha, 4-self.alpha, -self.conc)

        return aa*bb

    def calc_rvir(self):
        r"""
        Calculate the virial radius based on virial mass and redshift

        Returns
        -------
        rvir : float
            Virial radius

        Notes
        -----
        Formula:

        .. math::

            M_{\rm vir} = 100 \frac{H(z)^2 R_{\rm vir}^3}{G}

        This is based on Mo, Mao, & White (1998) [1]_ which defines the virial
        radius as the radius where the mean mass density is :math:`200\rho_{\rm crit}`.
        :math:`\rho_{\rm crit}` is the critical density for closure at redshift, :math:`z`.
        """

        g_new_unit = G.to(u.pc / u.Msun * (u.km / u.s) ** 2).value
        hz = self.cosmo.H(self.z).value
        rvir = ((10 ** self.mvirial * (g_new_unit * 1e-3) /
                 (10 * hz * 1e-3) ** 2) ** (1. / 3.))

        return rvir

    def calc_alpha_from_fdm(self, baryons, r_fdm):
        """
        Calculate alpha given dark matter fraction and baryonic distribution

        Parameters
        ----------
        baryons : `~dysmalpy.models.MassModel`
            Model component representing the baryons

        r_fdm : float
            Radius at which the dark matter fraction is determined

        Returns
        -------
        alpha : float
            alpha value

        Notes
        -----
        This uses the current values of `fdm`, `mvirial`, and `beta` together with
        the input baryon distribution to calculate the necessary value of `alpha`.
        """
        if (self.fdm.value > self.bounds['fdm'][1]) | \
                ((self.fdm.value < self.bounds['fdm'][0])):
            alpha = np.NaN
        else:
            vsqr_bar_re = baryons.circular_velocity(r_fdm)**2
            vsqr_dm_re_target = vsqr_bar_re / (1./self.fdm - 1)

            alphtest = np.arange(-50, 50, 1.)
            vtest = np.array([self._minfunc_vdm(alph, vsqr_dm_re_target, self.mvirial, self.conc,
                                    self.beta, self.z, r_fdm) for alph in alphtest])

            try:
                a = alphtest[vtest < 0][-1]
                try:
                    b = alphtest[vtest > 0][0]
                except:
                    a = alphtest[-2] # Even if not perfect, force in case of no convergence...
                    b = alphtest[-1]
            except:
                a = alphtest[0]    # Even if not perfect, force in case of no convergence...
                b = alphtest[1]

            alpha = scp_opt.brentq(self._minfunc_vdm, a, b, args=(vsqr_dm_re_target, self.mvirial, self.conc,
                                        self.beta, self.z, r_fdm))

        return alpha

    def _minfunc_vdm(self, alpha, vtarget, mass, conc, beta, z, r_eff):
        halo = TwoPowerHalo(mvirial=mass, conc=conc, alpha=alpha, beta=beta, z=z)
        return halo.circular_velocity(r_eff) ** 2 - vtarget

    def rho(self, r):
        r"""
        Mass density as a function of radius

        Parameters
        ----------
        r : float or array
            Radius or radii in kpc

        Returns
        -------
        rho : float or array
            Mass density at `r` in :math:`M_{\odot}/\rm{kpc}^3`
        """
        rvirial = self.calc_rvir()
        rho0 = self.calc_rho0()
        rs = rvirial / self.conc

        return rho0 / ((r/rs)**self.alpha * (1. + r/rs)**(self.beta - self.alpha))

    def dlnrho_dlnr(self, r):
        """
        Log gradient of rho as a function of radius

        Parameters
        ----------
        r : float or array
            Radius or radii in kpc

        Returns
        -------
        dlnrho_dlnr : float or array
            Log gradient of rho at `r`
        """
        rvirial = self.calc_rvir()
        rs = rvirial / self.conc
        return -self.alpha - (self.beta-self.alpha)*(r/rs)/(1. + r/rs)


class Burkert(DarkMatterHalo):
    r"""
    Dark matter halo following a Burkert profile

    Parameters
    ----------
    mvirial : float
        Virial mass in logarithmic solar units

    rB : float
        Size of the dark matter core in kpc

    fdm : float
        Dark matter fraction

    z : float
        Redshift

    cosmo : `~astropy.cosmology` object
        The cosmology to use for modelling.
        If this model component will be attached to a `~dysmalpy.galaxy.Galaxy` make sure
        the respective cosmologies are the same. Default is
        `~astropy.cosmology.FlatLambdaCDM` with H0=70., and Om0=0.3.

    Notes
    -----
    Model formula:

    The mass density follows Burkert (1995) [1]_:

    .. math::

        \rho=\frac{\rho_0}{(1 + r/r_B)(1 + (r/r_B)^2)}

    References
    ----------
    .. [1] https://ui.adsabs.harvard.edu/abs/1995ApJ...447L..25B/abstract
    """

    mvirial = DysmalParameter(default=1.0, bounds=(5, 20))
    rB = DysmalParameter(default=1.0)
    fdm = DysmalParameter(default=-99.9, fixed=True, bounds=(0,1))

    _subtype = 'dark_matter'

    def __init__(self, mvirial, rB, fdm=None,
            z=0, cosmo=_default_cosmo, **kwargs):
        self.z = z
        self.cosmo = cosmo
        super(Burkert, self).__init__(mvirial, rB, fdm, **kwargs)

    def evaluate(self, r, mvirial, rB, fdm):
        """Mass density as a function of radius"""

        rho0 = self.calc_rho0()

        return rho0 / ((1 + r/rB) * (1 + (r/rB)**2))

    def I(self, r):
        Ival = 0.25 * (np.log(r**2 + self.rB**2) + 2.*np.log(r + self.rB)
                       - 2.*np.arctan(r/self.rB) - 4.*np.log(self.rB))
        return Ival

    def enclosed_mass(self, r):
        """
        Enclosed mass as a function of radius

        Parameters
        ----------
        r : float or array
            Radius or radii in kpc

        Returns
        -------
        menc : float or array
            Enclosed mass in solar units
        """
        rvir = self.calc_rvir()
        Irvir = self.I(rvir)

        aa = 10**self.mvirial / Irvir
        bb = self.I(r)
        return aa*bb

    def calc_rho0(self):
        r"""
        Normalization of the density distribution

        Returns
        -------
        rho0 : float
            Mass density normalization in :math:`M_{\odot}/\rm{kpc}^3`
        """
        rvir = self.calc_rvir()
        Irvir = self.I(rvir)

        aa = 10**self.mvirial / (4*np.pi* self.rB**3)
        bb = 1./Irvir

        return aa*bb

    def calc_conc(self):
        """
        Calculate the concentration parameter

        Returns
        -------
        conc : float
            Concentration based on the core radius, `rB`.
        """
        rvir = self.calc_rvir()
        conc = rvir/self.rB
        self.conc = conc
        return conc

    def calc_rvir(self):
        r"""
        Calculate the virial radius based on virial mass and redshift

        Returns
        -------
        rvir : float
            Virial radius

        Notes
        -----
        Formula:

        .. math::

            M_{\rm vir} = 100 \frac{H(z)^2 R_{\rm vir}^3}{G}

        This is based on Mo, Mao, & White (1998) [1]_ which defines the virial
        radius as the radius where the mean mass density is :math:`200\rho_{\rm crit}`.
        :math:`\rho_{\rm crit}` is the critical density for closure at redshift, :math:`z`.
        """

        g_new_unit = G.to(u.pc / u.Msun * (u.km / u.s) ** 2).value
        hz = self.cosmo.H(self.z).value
        rvir = ((10 ** self.mvirial * (g_new_unit * 1e-3) /
                 (10 * hz * 1e-3) ** 2) ** (1. / 3.))

        return rvir

    def calc_rB_from_fdm(self, baryons, r_fdm):
        """
        Calculate core radius given dark matter fraction and baryonic distribution

        Parameters
        ----------
        baryons : `~dysmalpy.models.MassModel`
            Model component representing the baryons

        r_fdm : float
            Radius at which the dark matter fraction is determined

        Returns
        -------
        rB : float
            Core radius in kpc

        Notes
        -----
        This uses the current values of `fdm`, and `mvirial` together with
        the input baryon distribution to calculate the necessary value of `rB`.
        """
        if (self.fdm.value > self.bounds['fdm'][1]) | \
                ((self.fdm.value < self.bounds['fdm'][0])):
            rB = np.NaN
        else:
            vsqr_bar_re = baryons.circular_velocity(r_fdm)**2
            vsqr_dm_re_target = vsqr_bar_re / (1./self.fdm - 1)

            rBtest = np.arange(0., 250., 5.0)
            vtest = np.array([self._minfunc_vdm(rBt, vsqr_dm_re_target, self.mvirial, self.z, r_fdm) for rBt in rBtest])

            # a = rBtest[vtest < 0][-1]
            # b = rBtest[vtest > 0][0]

            try:
                a = rBtest[vtest < 0][-1]
                try:
                    b = rBtest[vtest > 0][0]
                except:
                    a = rBtest[0]    # Even if not perfect, force in case of no convergence...
                    b = rBtest[1]
            except:
                a = rBtest[-2] # Even if not perfect, force in case of no convergence...
                b = rBtest[-1]

            try:
                rB = scp_opt.brentq(self._minfunc_vdm, a, b, args=(vsqr_dm_re_target, self.mvirial, self.z, r_fdm))
            except:
                # SOMETHING, if it's failing...
                rB = np.average([a,b])

        return rB

    def _minfunc_vdm(self, rB, vtarget, mass, z, r_eff):
        halo = Burkert(mvirial=mass, rB=rB, z=z)
        return halo.circular_velocity(r_eff) ** 2 - vtarget

    ##########
    def rho(self, r):
        r"""
        Mass density as a function of radius

        Parameters
        ----------
        r : float or array
            Radius or radii in kpc

        Returns
        -------
        rho : float or array
            Mass density at `r` in :math:`M_{\odot}/\rm{kpc}^3`
        """
        rho0 = self.calc_rho0()
        return rho0 / ( (1 + r/self.rB) * ( 1 + (r/self.rB)**2 ) )


    def dlnrho_dlnr(self, r):
        """
        Log gradient of rho as a function of radius

        Parameters
        ----------
        r : float or array
            Radius or radii in kpc

        Returns
        -------
        dlnrho_dlnr : float or array
            Log gradient of rho at `r`
        """
        return -(r/self.rB) /(1.+r/self.rB) - 2.*(r/self.rB)**2/(1.+(r/self.rB)**2)


class Einasto(DarkMatterHalo):
    r"""
    Dark matter halo following an Einasto profile

    Parameters
    ----------
    mvirial : float
        Virial mass in logarithmic solar units

    conc : float
        Concentration parameter

    nEinasto : float
        Inverse of the power law logarithmic slope

    alphaEinasto : float
        Power law logarithmic slope

    fdm : float
        Dark matter fraction

    z : float
        Redshift

    cosmo : `~astropy.cosmology` object
        The cosmology to use for modelling.
        If this model component will be attached to a `~dysmalpy.galaxy.Galaxy` make sure
        the respective cosmologies are the same. Default is
        `~astropy.cosmology.FlatLambdaCDM` with H0=70., and Om0=0.3.

    Einasto_param : {'None', 'nEinasto', 'alphaEinasto'}
        Which parameter to leave as the free parameter. If 'None', the model
        determines which parameter to use based on if `nEinasto` or `alphaEinasto`
        is None. Default is 'None'

    Notes
    -----
    Model formula following Retana-Montenegro et al (2012) [1]_:

    .. math::

        \rho = \rho_0 \exp\left\{-\left(\frac{r}{h}\right)^{1/n}\right\}

    where :math:`h=r_s/(2n)^n` is the scale length and
    :math:`r_s` is the scale radius defined as :math:`r_{vir}/c`.

    In this model only `nEinasto` or `alphaEinasto` can be free since :math:`n=1/\alpha`.

    References
    ----------
    .. [1] https://ui.adsabs.harvard.edu/abs/2012A%26A...540A..70R/abstract

    """

    mvirial = DysmalParameter(default=1.0, bounds=(5, 20))
    conc = DysmalParameter(default=5.0, bounds=(2, 20))
    nEinasto = DysmalParameter(default=1.0)
    alphaEinasto = DysmalParameter(default=-99., fixed=True)
    fdm = DysmalParameter(default=-99.9, fixed=True, bounds=(0,1))

    _subtype = 'dark_matter'

    def __init__(self, mvirial, conc, alphaEinasto=None, nEinasto=None, fdm=None,
            z=0, cosmo=_default_cosmo, Einasto_param='None', **kwargs):
        self.z = z
        self.cosmo = cosmo

        # Check whether at least *one* of alphaEinasto and nEinasto is set:
        if (alphaEinasto is None) & (nEinasto is None):
            raise ValueError("Must set at least one of alphaEinasto and nEinasto!")
        if (alphaEinasto is not None) & (nEinasto is not None) & (Einasto_param == 'None'):
            raise ValueError("If both 'alphaEinasto' and 'nEinasto' are set, must specify which is the fit variable with 'Einasto_param'")

        super(Einasto, self).__init__(mvirial, conc, alphaEinasto, nEinasto, fdm, **kwargs)

        # Setup the "alternating" of whether to use nEinasto or alphaEinasto:
        if (Einasto_param.lower() == 'neinasto') | (alphaEinasto is None):
            self.Einasto_param = 'nEinasto'
            self.alphaEinasto.fixed = False
            self.alphaEinasto.tied = self.tie_alphaEinasto
        elif (Einasto_param.lower() == 'alphaeinasto') | (nEinasto is None):
            self.Einasto_param = 'alphaEinasto'
            self.nEinasto.fixed = False
            self.nEinasto.tied = self.tie_nEinasto
        else:
            raise ValueError("Einasto_param = {} not recognized! [options: 'nEinasto', 'alphaEinasto']".format(Einasto_param))

    def evaluate(self, r, mvirial, conc, alphaEinasto, nEinasto, fdm):
        """Mass density as a function of radius"""

        if self.Einasto_param.lower() == 'alphaeinasto':
            nEinasto = 1./alphaEinasto

        rvirial = self.calc_rvir()
        rho0 = self.calc_rho0()
        rs = rvirial / conc
        h = rs / np.power(2.*nEinasto, nEinasto)

        # Return the density at a given radius:
        return rho0 * np.exp(- np.power(r/h, 1./nEinasto))

        # Equivalent to:
        #  rho0 * np.exp( - 2 * nEinasto * ( np.power(r/rs, 1./nEinasto) -1.) )
        # or
        #  rho0 * np.exp( - 2 / alphaEinasto * ( np.power(r/rs, alphaEinasto) -1.) )

    def enclosed_mass(self, r):
        """
        Enclosed mass as a function of radius

        Parameters
        ----------
        r : float or array
            Radius or radii in kpc

        Returns
        -------
        menc : float or array
            Enclosed mass in solar units
        """
        rvirial = self.calc_rvir()
        rs = rvirial/self.conc
        h = rs / np.power(2.*self.nEinasto, self.nEinasto)

        rho0 = self.calc_rho0()

        # Explicitly substituted for s = r/h before doing s^(1/nEinasto)
        incomp_gam =  scp_spec.gammainc(3*self.nEinasto, 2.*self.nEinasto * np.power(r/rs, 1./self.nEinasto) ) \
                        * scp_spec.gamma(3*self.nEinasto)

        Menc = 4.*np.pi * rho0 * np.power(h, 3.) * self.nEinasto * incomp_gam

        return Menc

    def calc_rho0(self):
        r"""
        Density at the scale length

        Returns
        -------
        rho0 : float
            Mass density at the scale radius in :math:`M_{\odot}/\rm{kpc}^3`
        """
        rvir = self.calc_rvir()
        rs = rvir/self.conc
        h = rs / np.power(2.*self.nEinasto, self.nEinasto)

        incomp_gam =  scp_spec.gammainc(3*self.nEinasto, (2.*self.nEinasto) * np.power(self.conc, 1./self.nEinasto) ) \
                        * scp_spec.gamma(3*self.nEinasto)

        rho0 = 10**self.mvirial / (4.*np.pi*self.nEinasto * np.power(h, 3.) * incomp_gam)

        return rho0


    def calc_rvir(self):
        r"""
        Calculate the virial radius based on virial mass and redshift

        Returns
        -------
        rvir : float
            Virial radius

        Notes
        -----
        Formula:

        .. math::

            M_{\rm vir} = 100 \frac{H(z)^2 R_{\rm vir}^3}{G}

        This is based on Mo, Mao, & White (1998) [1]_ which defines the virial
        radius as the radius where the mean mass density is :math:`200\rho_{\rm crit}`.
        :math:`\rho_{\rm crit}` is the critical density for closure at redshift, :math:`z`.
        """

        g_new_unit = G.to(u.pc / u.Msun * (u.km / u.s) ** 2).value
        hz = self.cosmo.H(self.z).value
        rvir = ((10 ** self.mvirial * (g_new_unit * 1e-3) /
                 (10 * hz * 1e-3) ** 2) ** (1. / 3.))

        return rvir

    def calc_alphaEinasto_from_fdm(self, baryons, r_fdm):
        """
        Calculate alpha given dark matter fraction and baryonic distribution

        Parameters
        ----------
        baryons : `~dysmalpy.models.MassModel`
            Model component representing the baryons

        r_fdm : float
            Radius at which the dark matter fraction is determined

        Returns
        -------
        alphaEinasto : float
            Power law logarithmic slope

        Notes
        -----
        This uses the current values of `fdm`, and `mvirial` together with
        the input baryon distribution to calculate the necessary value of `alphaEinasto`.
        """

        nEinasto = self.calc_nEinasto_from_fdm(baryons, r_fdm)
        if np.isfinite(nEinasto):
            return 1./nEinasto
        else:
            return np.NaN

    def calc_nEinasto_from_fdm(self, baryons, r_fdm):
        """
        Calculate n given the dark matter fraction and baryonic distribution

        Parameters
        ----------
        baryons : `~dysmalpy.models.MassModel`
            Model component representing the baryons

        r_fdm : float
            Radius at which the dark matter fraction is determined

        Returns
        -------
        alphaEinasto : float
            Power law logarithmic slope

        Notes
        -----
        This uses the current values of `fdm`, and `mvirial` together with
        the input baryon distribution to calculate the necessary value of `nEinasto`.
        """

        if (self.fdm.value > self.bounds['fdm'][1]) | \
                ((self.fdm.value < self.bounds['fdm'][0])):
            nEinasto = np.NaN
        else:

            # NOTE: have not tested this yet

            vsqr_bar_re = baryons.circular_velocity(r_fdm)**2
            vsqr_dm_re_target = vsqr_bar_re / (1./self.fdm - 1)

            nEinastotest = np.arange(-50, 50, 1.)
            vtest = np.array([self._minfunc_vdm(nEinast, vsqr_dm_re_target, self.mvirial, self.conc,
                                    self.alphaEinasto, self.z, r_fdm) for nEinast in nEinastotest])

            try:
                a = nEinastotest[vtest < 0][-1]
                try:
                    b = nEinastotest[vtest > 0][0]
                except:
                    a = nEinastotest[-2] # Even if not perfect, force in case of no convergence...
                    b = nEinastotest[-1]
            except:
                a = nEinastotest[0]    # Even if not perfect, force in case of no convergence...
                b = nEinastotest[1]

            alpha = scp_opt.brentq(self._minfunc_vdm, a, b, args=(vsqr_dm_re_target, self.mvirial, self.conc,
                                        self.alphaEinasto, self.z, r_fdm))

        return nEinasto

    def _minfunc_vdm(self, nEinasto, vtarget, mass, conc, alphaEinasto, z, r_eff):
        halo = Einasto(mvirial=mass, conc=conc, nEinasto=nEinasto, alphaEinasto=alphaEinasto, z=z)
        return halo.circular_velocity(r_eff) ** 2 - vtarget

    def tie_nEinasto(self, model_set):
        """
        Function to tie n to alpha

        Parameters
        ----------
        model_set : `ModelSet`
            `ModelSet` the component is a part of and will be used in the fitting

        Returns
        -------
        nEinasto : float
            `nEinastro` given the current value of `alphaEinasto`

        """
        if model_set.components['halo'].alphaEinasto.value != self.alphaEinasto:
            raise ValueError
        return 1./self.alphaEinasto

    def tie_alphaEinasto(self, model_set):
        """
        Function to tie alpha to n

        Parameters
        ----------
        model_set : `ModelSet`
            `ModelSet` the component is a part of and will be used in the fitting

        Returns
        -------
        alphaEinasto : float
            `alphaEinastro` given the current value of `nEinasto`

        """
        return 1./self.nEinasto

    def rho(self, r):
        r"""
        Mass density as a function of radius

        Parameters
        ----------
        r : float or array
            Radius or radii in kpc

        Returns
        -------
        rho : float or array
            Mass density at `r` in :math:`M_{\odot}/\rm{kpc}^3`
        """
        rvirial = self.calc_rvir()
        rho0 = self.calc_rho0()
        rs = rvirial / self.conc
        h = rs / np.power(2.*self.nEinasto, self.nEinasto)

        # Return the density at a given radius:
        return rho0 * np.exp(- np.power(r/h, 1./self.nEinasto))

    def dlnrho_dlnr(self, r):
        """
        Log gradient of rho as a function of radius

        Parameters
        ----------
        r : float or array
            Radius or radii in kpc

        Returns
        -------
        dlnrho_dlnr : float or array
            Log gradient of rho at `r`
        """
        rvirial = self.calc_rvir()
        rs = rvirial / self.conc
        # self.alphaEinasto = 1./self.nEinasto
        return -2. * np.power(r/rs, self.alphaEinasto)


class NFW(DarkMatterHalo):
    r"""
    Dark matter halo following an NFW profile

    Parameters
    ----------
    mvirial : float
        Virial mass in logarithmic solar units

    conc : float
        Concentration parameter

    fdm : float
        Dark matter fraction

    z : float
        Redshift

    cosmo : `~astropy.cosmology` object
        The cosmology to use for modelling.
        If this model component will be attached to a `~dysmalpy.galaxy.Galaxy` make sure
        the respective cosmologies are the same. Default is
        `~astropy.cosmology.FlatLambdaCDM` with H0=70., and Om0=0.3.

    Notes
    -----
    Model formula:

    The mass density follows Navarro, Frenk, & White (1995) [1]_:

    .. math::

        \rho = \frac{\rho_0}{(r/r_s)(1 + r/r_s)^2}

    :math:`r_s` is the scale radius defined as :math:`r_{\rm vir}/c`.
    :math:`\rho_0` then is the mass density at :math:`r_s`.

    References
    ----------
    .. [1] https://ui.adsabs.harvard.edu/abs/1995MNRAS.275..720N/abstract
    """

    def __init__(self, mvirial, conc, fdm = None,
            z=0, cosmo=_default_cosmo, **kwargs):

        self.z = z
        self.cosmo = cosmo
        super(NFW, self).__init__(mvirial, conc, fdm, **kwargs)

    def evaluate(self, r, mvirial, conc, fdm):
        """Mass density as a function of radius"""

        rvirial = self.calc_rvir()
        rho0 = self.calc_rho0()
        rs = rvirial / self.conc

        return rho0 / (r / rs * (1 + r / rs) ** 2)

    def enclosed_mass(self, r):
        """
        Enclosed mass as a function of radius

        Parameters
        ----------
        r : float or array
            Radius or radii in kpc

        Returns
        -------
        menc : float or array
            Enclosed mass in solar units
        """

        rho0 = self.calc_rho0()
        rvirial = self.calc_rvir()
        rs = rvirial/self.conc
        aa = 4.*np.pi*rho0*rvirial**3/self.conc**3

        # For very small r, bb can be negative.
        bb = np.abs(np.log((rs + r)/rs) - r/(rs + r))

        return aa*bb

    def calc_rho0(self):
        r"""
        Normalization of the density distribution

        Returns
        -------
        rho0 : float
            Mass density normalization in :math:`M_{\odot}/\rm{kpc}^3`
        """
        rvirial = self.calc_rvir()
        aa = 10**self.mvirial/(4.*np.pi*rvirial**3)*self.conc**3
        bb = 1./(np.log(1.+self.conc) - (self.conc/(1.+self.conc)))

        return aa * bb

    def calc_rvir(self):
        r"""
        Calculate the virial radius based on virial mass and redshift

        Returns
        -------
        rvir : float
            Virial radius

        Notes
        -----
        Formula:

        .. math::

            M_{\rm vir} = 100 \frac{H(z)^2 R_{\rm vir}^3}{G}

        This is based on Mo, Mao, & White (1998) [1]_ which defines the virial
        radius as the radius where the mean mass density is :math:`200\rho_{\rm crit}`.
        :math:`\rho_{\rm crit}` is the critical density for closure at redshift, :math:`z`.
        """
        g_new_unit = G.to(u.pc / u.Msun * (u.km / u.s) ** 2).value
        hz = self.cosmo.H(self.z).value
        rvir = ((10 ** self.mvirial * (g_new_unit * 1e-3) /
                (10 * hz * 1e-3) ** 2) ** (1. / 3.))

        return rvir

    def calc_mvirial_from_fdm(self, baryons, r_fdm, adiabatic_contract=False):
        """
        Calculate virial mass given dark matter fraction and baryonic distribution

        Parameters
        ----------
        baryons : `~dysmalpy.models.MassModel`
            Model component representing the baryons

        r_fdm : float
            Radius at which the dark matter fraction is determined

        Returns
        -------
        mvirial : float
            Virial mass in logarithmic solar units

        Notes
        -----
        This uses the current value of `fdm` together with
        the input baryon distribution to calculate the inferred `mvirial`.
        """
        if (self.fdm.value > self.bounds['fdm'][1]) | \
                ((self.fdm.value < self.bounds['fdm'][0])):
            mvirial = np.NaN
        elif (self.fdm.value == 1.):
            mvirial = np.inf
        elif (self.fdm.value == 0.):
            mvirial = -np.inf #-5.  # as a small but finite value
        elif (self.fdm.value < 1.e-10):
            mvirial = -np.inf
        elif (r_fdm < 0.):
            mvirial = np.NaN
        else:
            vsqr_bar_re = baryons.circular_velocity(r_fdm)**2
            vsqr_dm_re_target = vsqr_bar_re / (1./self.fdm.value - 1)

            if not np.isfinite(vsqr_dm_re_target):
                mvirial = np.NaN
            else:
                mtest = np.arange(-5, 50, 1.0)
                if adiabatic_contract:
                    vtest = np.array([self._minfunc_vdm_AC(m, vsqr_dm_re_target, self.conc.value, self.z, r_fdm, baryons) for m in mtest])
                    # TEST
                    vtest_noAC = np.array([self._minfunc_vdm(m, vsqr_dm_re_target, self.conc.value, self.z, r_fdm) for m in mtest])
                else:
                    vtest = np.array([self._minfunc_vdm(m, vsqr_dm_re_target, self.conc.value, self.z, r_fdm) for m in mtest])

                try:
                    a = mtest[vtest < 0][-1]
                    b = mtest[vtest > 0][0]
                    # TEST
                    if adiabatic_contract:
                        a_noAC = mtest[vtest_noAC < 0][-1]
                        b_noAC = mtest[vtest_noAC > 0][0]
                except:
                    print("adiabatic_contract={}".format(adiabatic_contract))
                    print("fdm={}".format(self.fdm.value))
                    print("r_fdm={}".format(r_fdm))
                    print(mtest, vtest)
                    raise ValueError

                if adiabatic_contract:
                    # # TEST
                    # print("mtest={}".format(mtest))
                    # print("vtest={}".format(vtest))
                    mvirial = scp_opt.brentq(self._minfunc_vdm_AC, a, b, args=(vsqr_dm_re_target, self.conc.value, self.z, r_fdm, baryons))

                    # TEST
                    mvirial_noAC = scp_opt.brentq(self._minfunc_vdm, a_noAC, b_noAC, args=(vsqr_dm_re_target, self.conc.value, self.z, r_fdm))
                    print("mvirial={}, mvirial_noAC={}".format(mvirial, mvirial_noAC))
                else:
                    mvirial = scp_opt.brentq(self._minfunc_vdm, a, b, args=(vsqr_dm_re_target, self.conc.value, self.z, r_fdm))

        return mvirial

    def _minfunc_vdm(self, mass, vtarget, conc, z, r_eff):
        halo = NFW(mvirial=mass, conc=conc, z=z)
        return halo.circular_velocity(r_eff) ** 2 - vtarget

    def _minfunc_vdm_AC(self, mass, vtarget, conc, z, r_eff, bary):
        halo = NFW(mvirial=mass, conc=conc, z=z, name='halotmp')
        modtmp = ModelSet()
        modtmp.add_component(bary, light=True)
        modtmp.add_component(halo)
        modtmp.kinematic_options.adiabatic_contract = True
        modtmp.kinematic_options.adiabatic_contract_modify_small_values = True

        vc, vc_dm = modtmp.circular_velocity(r_eff, compute_dm=True)
        #print("mass={}, barymass={}, vc={}, vcdm={}, vcdm_noAC={}, vtarget={}".format(mass, bary.total_mass.value, vc,
        #            vc_dm, halo.circular_velocity(r_eff), np.sqrt(vtarget)))
        return vc_dm **2 - vtarget

    def rho(self, r):
        r"""
        Mass density as a function of radius

        Parameters
        ----------
        r : float or array
            Radius or radii in kpc

        Returns
        -------
        rho : float or array
            Mass density at `r` in :math:`M_{\odot}/\rm{kpc}^3`
        """
        rvirial = self.calc_rvir()
        rho0 = self.calc_rho0()
        rs = rvirial / self.conc

        return rho0 / ((r/rs) * (1. + r/rs)**2)

    def dlnrho_dlnr(self, r):
        """
        Log gradient of rho as a function of radius

        Parameters
        ----------
        r : float or array
            Radius or radii in kpc

        Returns
        -------
        dlnrho_dlnr : float or array
            Log gradient of rho at `r`
        """

        rvirial = self.calc_rvir()
        rs = rvirial / self.conc
        return -1. - 2.*(r/rs)/(1. + r/rs)


class LinearNFW(DarkMatterHalo):
    r"""
    Same as `NFW` except with the virial mass in linear units

    Parameters
    ----------
    mvirial : float
        Virial mass in  solar units

    conc : float
        Concentration parameter

    fdm : float
        Dark matter fraction

    z : float
        Redshift

    cosmo : `~astropy.cosmology` object
        The cosmology to use for modelling.
        If this model component will be attached to a `~dysmalpy.galaxy.Galaxy` make sure
        the respective cosmologies are the same. Default is
        `~astropy.cosmology.FlatLambdaCDM` with H0=70., and Om0=0.3.

    Notes
    -----
    Model formula:

    The mass density follows Navarro, Frenk, & White (1995) [1]_:

    .. math::

        \rho = \frac{\rho_0}{(r/r_s)(1 + r/r_s)^2}

    :math:`r_s` is the scale radius defined as :math:`r_{\rm vir}/c`.
    :math:`\rho_0` then is the mass density at :math:`r_s`.

    References
    ----------
    .. [1] https://ui.adsabs.harvard.edu/abs/1995MNRAS.275..720N/abstract
    """

    def __init__(self, mvirial, conc, fdm = None,
            z=0, cosmo=_default_cosmo, **kwargs):
        self.z = z
        self.cosmo = cosmo
        super(LinearNFW, self).__init__(mvirial, conc, fdm, **kwargs)

    def evaluate(self, r, mvirial, conc, fdm):
        """Mass density as a function of radius"""

        rvirial = self.calc_rvir()
        rho0 = self.calc_rho0()
        rs = rvirial / self.conc

        return rho0 / (r / rs * (1 + r / rs) ** 2)

    def enclosed_mass(self, r):
        """
        Enclosed mass as a function of radius

        Parameters
        ----------
        r : float or array
            Radius or radii in kpc

        Returns
        -------
        menc : float or array
            Enclosed mass in solar units
        """

        rho0 = self.calc_rho0()
        rvirial = self.calc_rvir()
        rs = rvirial/self.conc
        aa = 4.*np.pi*rho0*rvirial**3/self.conc**3

        # For very small r, bb can be negative.
        bb = np.abs(np.log((rs + r)/rs) - r/(rs + r))

        return aa*bb

    def calc_rho0(self):
        r"""
        Density at the scale radius

        Returns
        -------
        rho0 : float
            Mass density at the scale radius in :math:`M_{\odot}/\rm{kpc}^3`
        """
        rvirial = self.calc_rvir()
        aa = self.mvirial/(4.*np.pi*rvirial**3)*self.conc**3
        bb = 1./(np.log(1.+self.conc) - (self.conc/(1.+self.conc)))

        return aa * bb

    def calc_rvir(self):
        r"""
        Calculate the virial radius based on virial mass and redshift

        Returns
        -------
        rvir : float
            Virial radius

        Notes
        -----
        Formula:

        .. math::

            M_{\rm vir} = 100 \frac{H(z)^2 R_{\rm vir}^3}{G}

        This is based on Mo, Mao, & White (1998) [1]_ which defines the virial
        radius as the radius where the mean mass density is :math:`200\rho_{\rm crit}`.
        :math:`\rho_{\rm crit}` is the critical density for closure at redshift, :math:`z`.
        """
        g_new_unit = G.to(u.pc / u.Msun * (u.km / u.s) ** 2).value
        hz = self.cosmo.H(self.z).value
        rvir = ((self.mvirial * (g_new_unit * 1e-3) /
                (10 * hz * 1e-3) ** 2) ** (1. / 3.))

        return rvir

    def rho(self, r):
        r"""
         Mass density as a function of radius

         Parameters
         ----------
         r : float or array
             Radius or radii in kpc

         Returns
         -------
         rho : float or array
             Mass density at `r` in :math:`M_{\odot}/\rm{kpc}^3`
         """
        rvirial = self.calc_rvir()
        rho0 = self.calc_rho0()
        rs = rvirial / self.conc

        return rho0 / ((r/rs) * (1. + r/rs)**2)

    def dlnrho_dlnr(self, r):
        """
        Log gradient of rho as a function of radius

        Parameters
        ----------
        r : float or array
            Radius or radii in kpc

        Returns
        -------
        dlnrho_dlnr : float or array
            Log gradient of rho at `r`
        """
        rvirial = self.calc_rvir()
        rs = rvirial / self.conc
        return -1. - 2.*(r/rs)/(1. + r/rs)


# ****** Geometric Model ********
class _DysmalFittable3DModel(_DysmalModel):
    """
        Base class for 3D model components
    """

    linear = False
    fit_deriv = None
    col_fit_deriv = True
    fittable = True

    inputs = ('x', 'y', 'z')


class Geometry(_DysmalFittable3DModel):
    """
    Model component defining the transformation from galaxy to sky coordinates

    Parameters
    ----------
    inc : float
        Inclination of the modelin degrees

    pa : float
        Position angle East of North of the blueshifted side of the model in degrees

    xshift : float
        x-coordinate of the center of the model relative to center of data cube in pixels

    yshift : float
        y-coordinate of the center of the model relative to center of data cube in pixels

    vel_shift : float
        Systemic velocity shift that will be applied to the whole cube in km/s

    Notes
    -----
    This model component takes as input sky coordinates and converts them
    to galaxy frame coordinates. `vel_shift` instead is used within `ModelSet.simulate_cube` to
    apply the necessary velocity shift.
    """

    inc = DysmalParameter(default=45.0, bounds=(0, 90))
    pa = DysmalParameter(default=0.0, bounds=(-180, 180))
    xshift = DysmalParameter(default=0.0)
    yshift = DysmalParameter(default=0.0)

    vel_shift = DysmalParameter(default=0.0, fixed=True)  # default: none

    _type = 'geometry'
    outputs = ('xp', 'yp', 'zp')

    @staticmethod
    def evaluate(x, y, z, inc, pa, xshift, yshift, vel_shift):
        """Transform sky coordinates to galaxy/model reference frame"""
        inc = np.pi / 180. * inc
        pa = np.pi / 180. * (pa - 90.)

        # Apply the shifts in the sky system
        xsky = x - xshift
        ysky = y - yshift
        zsky = z

        xtmp = xsky * np.cos(pa) + ysky * np.sin(pa)
        ytmp = -xsky * np.sin(pa) + ysky * np.cos(pa)
        ztmp = zsky

        xgal = xtmp
        ygal = ytmp * np.cos(inc) - ztmp * np.sin(inc)
        zgal = ytmp * np.sin(inc) + ztmp * np.cos(inc)

        return xgal, ygal, zgal


# ******* Dispersion Profiles **************
class DispersionProfile(_DysmalFittable1DModel):
    """Base object for dispersion profile models"""
    _type = 'dispersion'


class DispersionConst(DispersionProfile):
    """
    Model for a constant dispersion

    Parameters
    ----------
    sigma0 : float
        Value of the dispersion at all radii
    """
    sigma0 = DysmalParameter(default=10., bounds=(0, None), fixed=True)

    @staticmethod
    def evaluate(r, sigma0):
        """Dispersion as a function of radius"""
        return np.ones(r.shape)*sigma0


# ******* Z-Height Profiles ***************
class ZHeightProfile(_DysmalFittable1DModel):
    """Base object for flux profiles in the z-direction"""
    _type = 'zheight'


class ZHeightGauss(ZHeightProfile):
    r"""
    Gaussian flux distribution in the z-direction

    Parameters
    ----------
    sigmaz : float
        Dispersion of the Gaussian in kpc

    Notes
    -----
    Model formula:

    .. math::

        F_z = \exp\left\{\frac{-z^2}{2\sigma_z^2}\right\}
    """
    sigmaz = DysmalParameter(default=1.0, fixed=True, bounds=(0, 10))

    def __init__(self, sigmaz, **kwargs):
        super(ZHeightGauss, self).__init__(sigmaz, **kwargs)

    @staticmethod
    def evaluate(z, sigmaz):
        return np.exp(-0.5*(z/sigmaz)**2)


# ****** Kinematic Options Class **********
class KinematicOptions:
    r"""
    Object for storing and applying kinematic corrections

    Parameters
    ----------
    adiabatic_contract : bool
        If True, apply adiabatic contraction when deriving the rotational velocity

    pressure_support : bool
        If True, apply asymmetric drift correction when deriving the rotational velocity

    pressure_support_type : {1, 2, 3}
        Type of asymmetric drift correction

    pressure_support_re : float
        Effective radius in kpc to use for asymmetric drift calculation

    pressure_support_n : float
        Sersic index to use for asymmetric drift calculation

    Notes
    -----
    Adiabatic contraction is applied following Burkert et al (2010) [1]_.
    The recipe involves numerically solving these two implicit equations:

    .. math::

        v^2_{\rm circ}(r) = v^2_{\rm disk}(r) + v^2_{\rm DM}(r^{\prime})

        r^{\prime} = r\left(1 + \frac{rv^2_{\rm disk}(r)}{r^{\prime} v^2_{\rm DM}(r^{\prime})}\right)

    Adiabatic contraction then can only be applied if there is a halo and baryon component
    in the `ModelSet`.

    TODO: Sedona needs to document the different pressure support types!

    Warnings
    --------
    Adiabatic contraction can significantly increase the computation time for a `ModelSet`
    to simulate a cube.

    References
    ----------
    .. [1] https://ui.adsabs.harvard.edu/abs/2010ApJ...725.2324B/abstract
    """

    def __init__(self, adiabatic_contract=False, pressure_support=False,
                 pressure_support_type=1, pressure_support_re=None,
                 pressure_support_n=None):

        self.adiabatic_contract = adiabatic_contract
        self.pressure_support = pressure_support
        self.pressure_support_re = pressure_support_re
        self.pressure_support_n = pressure_support_n
        self.pressure_support_type = pressure_support_type

    def apply_adiabatic_contract(self, model, r, vbaryon, vhalo,
                                 compute_dm=False, model_key_re=['disk+bulge', 'r_eff_disk'],
                                 step1d = 0.2):
        """
        Function that applies adiabatic contraction to a ModelSet

        Parameters
        ----------
        model : `ModelSet`
            ModelSet that adiabatic contraction will be applied to

        r : array
            Radii in kpc

        vbaryon : array
            Baryonic component circular velocities in km/s

        vhalo : array
            Dark matter halo circular velocities in km/s

        compute_dm : bool
            If True, will return the adiabatically contracted halo velocities.

        model_key_re : list
            Two element list which contains the name of the model component
            and parameter to use for the effective radius.
            Default is ['disk+bulge', 'r_eff_disk'].

        step1d : float
            Step size in kpc to use during adiabatic contraction calculation

        Returns
        -------
        vel : array
           Total circular velocity corrected for adiabatic contraction in km/s

        vhalo_adi : array
            Dark matter halo circular velocities corrected for adiabatic contraction.
            Only returned if `compute_dm` = True
        """

        if self.adiabatic_contract:
            #logger.info("Applying adiabatic contraction.")

            # Define 1d radius array for calculation
            #step1d = 0.2  # kpc
            # r1d = np.arange(step1d, np.ceil(r.max()/step1d)*step1d+ step1d, step1d, dtype=np.float64)
            try:
                rmaxin = r.max()
            except:
                rmaxin = r
            # Get reff:
            comp = model.components.__getitem__(model_key_re[0])
            param_i = comp.param_names.index(model_key_re[1])
            r_eff = comp.parameters[param_i]

            rmax_calc = max(5.* r_eff, rmaxin)

            # Wide enough radius range for full calculation -- out to 5*Reff, at least
            r1d = np.arange(step1d, np.ceil(rmax_calc/step1d)*step1d+ step1d, step1d, dtype=np.float64)


            rprime_all_1d = np.zeros(len(r1d))

            # Calculate vhalo, vbaryon on this 1D radius array [note r is a 3D array]
            vhalo1d = r1d * 0.
            vbaryon1d = r1d * 0.
            for cmp in model.mass_components:

                if model.mass_components[cmp]:
                    mcomp = model.components[cmp]
                    if isinstance(mcomp, DiskBulge) | isinstance(mcomp, LinearDiskBulge):
                        cmpnt_v = mcomp.circular_velocity(r1d)
                    else:
                        cmpnt_v = mcomp.circular_velocity(r1d)
                    if mcomp._subtype == 'dark_matter':

                        vhalo1d = np.sqrt(vhalo1d ** 2 + cmpnt_v ** 2)

                    elif mcomp._subtype == 'baryonic':

                        vbaryon1d = np.sqrt(vbaryon1d ** 2 + cmpnt_v ** 2)

                    elif mcomp._subtype == 'combined':

                        raise ValueError('Adiabatic contraction cannot be turned on when'
                                         'using a combined baryonic and halo mass model!')

                    else:
                        raise TypeError("{} mass model subtype not recognized"
                                        " for {} component. Only 'dark_matter'"
                                        " or 'baryonic' accepted.".format(mcomp._subtype, cmp))


            converged = np.zeros(len(r1d), dtype=np.bool)
            for i in range(len(r1d)):
                try:
                    result = scp_opt.newton(_adiabatic, r1d[i] + 1.,
                                        args=(r1d[i], vhalo1d, r1d, vbaryon1d[i]),
                                        maxiter=200)
                    converged[i] = True
                except:
                    result = r1d[i]
                    converged[i] = False

                # ------------------------------------------------------------------
                # HACK TO FIX WEIRD AC: If too weird: toss it...
                if ('adiabatic_contract_modify_small_values' in self.__dict__.keys()):
                    if self.adiabatic_contract_modify_small_values:
                        if ((result < 0.) | (result > 5*max(r1d))):
                            #print("tossing, mvir={}".format(model.components['halotmp'].mvirial.value))
                            result = r1d[i]
                            converged[i] = False
                # ------------------------------------------------------------------

                rprime_all_1d[i] = result


            vhalo_adi_interp_1d = scp_interp.interp1d(r1d, vhalo1d, fill_value='extrapolate', kind='linear')   # linear interpolation
            ####vhalo_adi_interp_1d = scp_interp.interp1d(r1d, vhalo1d, kind='linear')   # linear interpolation

            #print("r1d={}".format(r1d))
            #print("rprime_all_1d={}".format(rprime_all_1d))

            # Just calculations:
            if converged.sum() < len(r1d):
                if converged.sum() >= 0.9 *len(r1d):
                    rprime_all_1d = rprime_all_1d[converged]
                    r1d = r1d[converged]

            vhalo_adi_1d = vhalo_adi_interp_1d(rprime_all_1d)
            ####print("vhalo_adi_1d={}".format(vhalo_adi_1d))
            vhalo_adi_interp_map_3d = scp_interp.interp1d(r1d, vhalo_adi_1d, fill_value='extrapolate', kind='linear')

            vhalo_adi = vhalo_adi_interp_map_3d(r)

            vel = np.sqrt(vhalo_adi ** 2 + vbaryon ** 2)

        else:
            vel = np.sqrt(vhalo ** 2 + vbaryon ** 2)

        if compute_dm:
            if self.adiabatic_contract:
                return vel, vhalo_adi
            else:
                return vel, vhalo
        else:
            return vel

    def apply_pressure_support(self, r, model, vel):
        """
        Function to apply asymmetric drift correction

        Parameters
        ----------
        r : float or array
            Radius or radii at which to apply the correction

        model : `ModelSet`
            ModelSet for which the correction is applied to

        vel : float or array
            Circular velocity in km/s

        Returns
        -------
        vel : float or array
            Rotational velocity with asymmetric drift applied in km/s

        """
        if self.pressure_support:
            vel_asymm_drift = self.get_asymm_drift_profile(r, model)
            vel_squared = (vel **2 - vel_asymm_drift**2)

            # if array:
            try:
                vel_squared[vel_squared < 0] = 0.
            except:
                # if float single value:
                if vel_squared < 0:
                    vel_squared = 0.
            vel = np.sqrt(vel_squared)

        return vel

    def correct_for_pressure_support(self, r, model, vel):
        """
        Remove asymmetric drift effect from input velocities

        Parameters
        ----------
        r : float or array
            Radius or radii in kpc

        model : `ModelSet`
            ModelSet the correction is applied to

        vel : float or array
            Rotational velocities in km/s from which to remove asymmetric drift

        Returns
        -------
        vel : float or array
            Circular velocity after asymmetric drift is removed in km/s
        """
        if self.pressure_support:
            #
            vel_asymm_drift = self.get_asymm_drift_profile(r, model)
            vel_squared = (vel **2 + vel_asymm_drift**2)

            # if array:
            try:
                vel_squared[vel_squared < 0] = 0.
            except:
                # if float single value:
                if (vel_squared < 0):
                    vel_squared = 0.
            vel = np.sqrt(vel_squared)

        return vel

    def get_asymm_drift_profile(self, r, model):
        """
        Calculate the asymmetric drift correction

        Parameters
        ----------
        r : float or array
            Radius or radii in kpc

        model : `ModelSet`
            ModelSet the correction is applied to

        Returns
        -------
        vel_asymm_drift : float or array
            Velocity correction in km/s associated with asymmetric drift
        """
        pre = self.get_pressure_support_param(model, param='re')

        if model.dispersion_profile is None:
            raise AttributeError("Can't apply pressure support without "
                                 "a dispersion profile!")

        sigma = model.dispersion_profile(r)
        if self.pressure_support_type == 1:
            # Pure exponential derivation // n = 1
            # vel_squared = (vel ** 2 - 3.36 * (r / pre) * sigma ** 2)
            vel_asymm_drift = np.sqrt( 3.36 * (r / pre) * sigma ** 2 )
        elif self.pressure_support_type == 2:
            # Modified derivation that takes into account n_disk / n
            pn = self.get_pressure_support_param(model, param='n')

            bn = scp_spec.gammaincinv(2. * pn, 0.5)
            #vel_squared = (vel ** 2 - 2. * (bn/pn) * np.power((r/pre), 1./pn) * sigma**2 )
            vel_asymm_drift = np.sqrt( 2. * (bn/pn) * np.power((r/pre), 1./pn) * sigma**2 )

        elif self.pressure_support_type == 3:
            # Direct calculation from sig0^2 dlnrho/dlnr:

            if not _sersic_profile_mass_VC_loaded:
                raise ImportError("The module 'sersic_profile_mass_VC' is currently needed to use 'pressure_support_type=3'")

            dlnrhotot_dlnr = model.get_dlnrhotot_dlnr(r)

            vel_asymm_drift = np.sqrt( - dlnrhotot_dlnr * sigma**2 )

            #raise ValueError
            #FLAG42

        return vel_asymm_drift

    def get_pressure_support_param(self, model, param=None):
        """
        Return model parameters needed for asymmetric drift calculation

        Parameters
        ----------
        model : `ModelSet`
            ModelSet the correction is applied to

        param : {'n', 're'}
            Which parameter value to retrieve. Either the effective radius or Sersic index

        Returns
        -------
        p_val : float
            Parameter value
        """
        p_altnames = {'n': 'n',
                      're': 'r_eff'}
        if param not in ['n', 're']:
            raise ValueError("get_pressure_support_param() only works for param='n', 're'")

        paramkey = 'pressure_support_{}'.format(param)
        p_altname = p_altnames[param]

        if self.__dict__[paramkey] is None:
            p_val = None
            for cmp in model.mass_components:
                if model.mass_components[cmp]:
                    mcomp = model.components[cmp]
                    if (mcomp._subtype == 'baryonic') | (mcomp._subtype == 'combined'):
                        if (isinstance(mcomp, DiskBulge)) | (isinstance(mcomp, LinearDiskBulge)):
                            p_val = mcomp.__getattribute__('{}_disk'.format(p_altname)).value
                        else:
                            p_val = mcomp.__getattribute__('{}'.format(p_altname)).value
                        break

            if p_val is None:
                if param == 're':
                    logger.warning("No baryonic mass component found. Using "
                               "1 kpc as the pressure support effective"
                               " radius")
                    p_val = 1.0
                elif param == 'n':
                    logger.warning("No baryonic mass component found. Using "
                               "n=1 as the pressure support Sersic index")
                    p_val = 1.0

        else:
            p_val = self.__dict__[paramkey]

        return p_val

class BiconicalOutflow(_DysmalFittable3DModel):
    r"""
    Model for a biconical outflow

    Parameters
    ----------
    n : float
        Power law index of the outflow velocity profile

    vmax : float
        Maximum velocity of the outflow in km/s

    rturn : float
        Turn-over radius in kpc of the velocty profile

    thetain : float
        Half inner opening angle in degrees. Measured from the bicone
        axis

    dtheta : float
        Difference between inner and outer opening angle in degrees

    rend : float
        Maximum radius of the outflow in kpc

    norm_flux : float
        Log flux amplitude of the outflow at r = 0

    tau_flux : float
        Exponential decay rate of the flux

    profile_type : {'both', 'increase', 'decrease', 'constant'}
        Type of velocity profile

    Notes
    -----
    This biconical outflow model is based on the model presented in Bae et al. (2016) [1]_.
    It consists of two symmetric cones joined at their apexes. `thetain` and `dtheta` control
    how hollow the cones are. `thetain` = 0 therefore would produce a fully filled cone.

    Within the cone, the velocity radial profile of the gas follows a power law with index `n`.
    Four different profile types can be selected. The simplest is 'constant' in which case
    the velocity of the gas is `vmax` at all radii.

    For a `profile_type` = 'increase':

        .. math::

            v = v_{\rm max}\left(\frac{r}{r_{\rm end}}\right)^n

    For a `profile_type` = 'decrease':

        .. math::

            v = v_{\rm max}\left(1 - \left(\frac{r}{r_{\rm end}}\right)^n\right)

    For a `profile_type` = 'both' the velocity first increases up to the turnover radius, `rturn`,
    then decreases back to 0 at 2 `rturn`.

    For :math:`r < r_{\rm turn}`:

        .. math::

            v =  v_{\rm max}\left(\frac{r}{r_{\rm turn}}\right)^n

    For :math:`r > r_{\rm turn}`:

        .. math::

            v = v_{\rm max}\left(2 - \frac{r}{r_{\rm turn}}\right)^n

    The flux radial profile of the outflow is described by a decreasing exponential:

        .. math::

            F = A\exp\left\{\frac{-\tau r}{r_{\rm end}}\right\}

    References
    ----------
    .. [1] https://ui.adsabs.harvard.edu/abs/2016ApJ...828...97B/abstract

    """

    n = DysmalParameter(default=0.5, fixed=True)
    vmax = DysmalParameter(min=0)
    rturn = DysmalParameter(default=0.5, min=0)
    thetain = DysmalParameter(bounds=(0, 90))
    dtheta = DysmalParameter(default=20.0, bounds=(0, 90))
    rend = DysmalParameter(default=1.0, min=0)
    norm_flux = DysmalParameter(default=0.0, fixed=True)
    tau_flux = DysmalParameter(default=5.0, fixed=True)

    _type = 'outflow'
    _spatial_type = 'resolved'
    outputs = ('vout',)

    def __init__(self, n, vmax, rturn, thetain, dtheta, rend, norm_flux, tau_flux,
                 profile_type='both', **kwargs):

        valid_profiles = ['increase', 'decrease', 'both', 'constant']

        if profile_type in valid_profiles:
            self.profile_type = profile_type
        else:
            logger.error("Invalid profile type. Must be one of 'increase',"
                         "'decrease', 'constant', or 'both.'")

        #self.tau_flux = tau_flux
        #self.norm_flux = norm_flux

        super(BiconicalOutflow, self).__init__(n, vmax, rturn, thetain,
                                               dtheta, rend, norm_flux, tau_flux, **kwargs)

    def evaluate(self, x, y, z, n, vmax, rturn, thetain, dtheta, rend, norm_flux, tau_flux):
        """Evaluate the outflow velocity as a function of position x, y, z"""

        r = np.sqrt(x**2 + y**2 + z**2)
        theta = np.arccos(np.abs(z)/r)*180./np.pi
        theta[r == 0] = 0.
        vel = np.zeros(r.shape)

        if self.profile_type == 'increase':

            amp = vmax/rend**n
            vel[r <= rend] = amp*r[r <= rend]**n
            vel[r == 0] = 0

        elif self.profile_type == 'decrease':

            amp = -vmax/rend**n
            vel[r <= rend] = vmax + amp*r[r <= rend]** n


        elif self.profile_type == 'both':

            vel[r <= rturn] = vmax*(r[r <= rturn]/rturn)**n
            ind = (r > rturn) & (r <= 2*rturn)
            vel[ind] = vmax*(2 - r[ind]/rturn)**n

        elif self.profile_type == 'constant':

            vel[r <= rend] = vmax

        thetaout = np.min([thetain+dtheta, 90.])
        ind_zero = (theta < thetain) | (theta > thetaout) | (vel < 0)
        vel[ind_zero] = 0.

        return vel

    def light_profile(self, x, y, z):
        """Evaluate the outflow line flux as a function of position x, y, z"""

        r = np.sqrt(x**2 + y**2 + z**2)
        theta = np.arccos(np.abs(z) / r) * 180. / np.pi
        theta[r == 0] = 0.
        flux = 10**self.norm_flux*np.exp(-self.tau_flux*(r/self.rend))
        thetaout = np.min([self.thetain + self.dtheta, 90.])
        ind_zero = ((theta < self.thetain) |
                    (theta > thetaout) |
                    (r > self.rend))
        flux[ind_zero] = 0.

        return flux


class UnresolvedOutflow(_DysmalFittable1DModel):
    """
    Model for an unresolved outflow component described by a Gaussian

    Parameters
    ----------
    vcenter : float
        Central velocity of the Gaussian in km/s

    fwhm : float
        FWHM of the Gaussian in km/s

    amplitude : float
        Amplitude of the Gaussian

    Notes
    -----
    This model simply produces a broad Gaussian spectrum that will be placed in the
    central spectrum of the galaxy.
    """

    vcenter = DysmalParameter(default=0)
    fwhm = DysmalParameter(default=1000.0, bounds=(0, None))
    amplitude = DysmalParameter(default=1.0, bounds=(0, None))

    _type = 'outflow'
    _spatial_type = 'unresolved'
    outputs = ('vout',)

    @staticmethod
    def evaluate(v, vcenter, fwhm, amplitude):

        return amplitude*np.exp(-(v - vcenter)**2/(fwhm/2.35482)**2)


class UniformRadialInflow(_DysmalFittable3DModel):
    """
    Model for a uniform radial inflow.

    Parameters
    ----------
    vin : float
        Inflow velocity in km/s

    Notes
    -----
    This model simply adds a constant inflowing radial velocity component
    to all of the positions in the galaxy.
    """
    vin = DysmalParameter(default=30.)

    _type = 'inflow'
    _spatial_type = 'resolved'
    outputs = ('vinfl',)

    def __init__(self, vin, **kwargs):

        super(UniformRadialInflow, self).__init__(vin, **kwargs)

    def evaluate(self, x, y, z, vin):
        """Evaluate the inflow velocity as a function of position x, y, z"""

        vel = np.ones(x.shape) * (- vin)   # negative because of inflow

        return vel


class DustExtinction(_DysmalFittable3DModel):
    """
    Model for extinction due to a thin plane of dust

    Parameters
    ----------
    inc : float
        Inclination of the dust plane in deg

    pa : float
        Position angle of the dust plane in deg

    xshift, yshift : float
        Offset in pixels of the center of the dust plane

    amp_extinct : float
        Strength of the extinction through the dust plane. Expressed as the fraction of
        flux that is transmitted through the dust plane. `amp_extinct` = 1 means

    Notes
    -----
    This model places a dust plane within the model cube. All positions that
    are behind the dust plane relative to the line of sight will have their
    flux reduced by `amp_extinct`:

        .. math::

            F = AF_{\rm intrinsic}

    where :math:`A` is between 0 and 1.


    """

    inc = DysmalParameter(default=45.0, bounds=(0, 90))
    pa = DysmalParameter(default=0.0, bounds=(-180, 180))
    xshift = DysmalParameter(default=0.0)
    yshift = DysmalParameter(default=0.0)
    amp_extinct = DysmalParameter(default=0.0, bounds=(0., 1.))  # default: none

    _type = 'extinction'
    outputs = ('yp',)

    @staticmethod
    def evaluate(x, y, z, inc, pa, xshift, yshift, amp_extinct):
        inc = np.pi / 180. * inc
        pa = np.pi / 180. * (pa - 90.)

        xsky = x - xshift
        ysky = y - yshift
        zsky = z

        ytmp = -xsky * np.sin(pa) + ysky * np.cos(pa)

        ydust = ytmp * np.cos(inc) - zsky * np.sin(inc)

        zsky_dust = ydust * np.sin(-inc)
        extinction = np.ones(x.shape)
        extinction[zsky <= zsky_dust] = amp_extinct

        return extinction


def _adiabatic(rprime, r_adi, adia_v_dm, adia_x_dm, adia_v_disk):
    if rprime <= 0.:
        rprime = 0.1
    if rprime < adia_x_dm[1]:
        rprime = adia_x_dm[1]
    rprime_interp = scp_interp.interp1d(adia_x_dm, adia_v_dm,
                                        fill_value="extrapolate")
    result = (r_adi + r_adi * ((r_adi*adia_v_disk**2) /
                               (rprime*(rprime_interp(rprime))**2)) - rprime)
    # #
    # print("adia_x_dm={}, adia_v_dm={}, r_adi={}, rprime={}, rprime_interp(rprime)={}, result={}".format(adia_x_dm, adia_v_dm, r_adi, rprime,
    #             rprime_interp(rprime), result))
    return result<|MERGE_RESOLUTION|>--- conflicted
+++ resolved
@@ -1543,9 +1543,8 @@
 
         vmax = vel.max()
         return vmax
-<<<<<<< HEAD
-
-    def write_vrot_vcirc_file(self, r=None, filename='vout.txt'):
+        
+    def write_vrot_vcirc_file(self, r=None, filename=None, overwrite=False):
         """
         Output the rotational and circular velocities to a file
 
@@ -1558,17 +1557,12 @@
         filename : str, optional
             Name of file to output velocities to. Default is 'vout.txt'
         """
-
-=======
-        
-    def write_vrot_vcirc_file(self, r=None, filename=None, overwrite=False):
         # Check for existing file:
         if (not overwrite) and (filename is not None):
             if os.path.isfile(filename):
                 logger.warning("overwrite={} & File already exists! Will not save file. \n {}".format(overwrite, filename))
                 return None
-                
->>>>>>> 599aa54e
+              
         # Quick test for if vcirc defined:
         coltry = ['velocity_profile', 'circular_velocity']
         coltrynames = ['vrot', 'vcirc']
@@ -1587,21 +1581,13 @@
                 pass
 
         if len(cols) >= 1:
-<<<<<<< HEAD
-            self.write_profile_file(r=r, filename=filename,
-                cols=cols, prettycolnames=colnames, colunits=colunits)
-
-
-    def write_profile_file(self, r=None, filename='rprofiles.txt',
-            cols=None, prettycolnames=None, colunits=None):
-=======
+
             self.write_profile_file(r=r, filename=filename, 
                 cols=cols, prettycolnames=colnames, colunits=colunits, overwrite=overwrite)
                 
         
     def write_profile_file(self, r=None, filename=None, 
             cols=None, prettycolnames=None, colunits=None, overwrite=False):
->>>>>>> 599aa54e
         """
         Output various radial profiles of the `ModelSet`
 
