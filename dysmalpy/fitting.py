# coding=utf8
# Licensed under a 3-clause BSD style license - see LICENSE.rst
#
# Main classes and functions for fitting DYSMALPY kinematic models
#   to the observed data using MCMC

from __future__ import (absolute_import, division, print_function,
                        unicode_literals)

## Standard library
import logging
from multiprocessing import cpu_count

# DYSMALPY code
from dysmalpy import plotting
from dysmalpy import galaxy

# Third party imports
import os
import numpy as np
from collections import OrderedDict
from astropy.extern import six
import astropy.units as u
import dill as _pickle
import copy
from dysmalpy.extern.cap_mpfit import mpfit
import emcee
import acor


import time, datetime

from scipy.stats import gaussian_kde
from scipy.optimize import fmin


__all__ = ['fit', 'MCMCResults']


# ACOR SETTINGS
acor_force_min = 49
# Force it to run for at least 50 steps, otherwise acor times might be completely wrong.

# LOGGER SETTINGS
logging.basicConfig(level=logging.INFO)
logger = logging.getLogger('DysmalPy')



def fit(gal, nWalkers=10,
           cpuFrac=None,
           nCPUs = 1,
           scale_param_a = 3.,
           nBurn = 2,
           nSteps = 10,
           minAF = 0.2,
           maxAF = 0.5,
           nEff = 10,
           oversample = 1,
           oversize = 1,
           red_chisq = False, 
           fitdispersion = True,
           compute_dm = False, 
           model_key_re = ['disk+bulge','r_eff_disk'],  
           do_plotting = True,
           save_burn = False,
           save_model = True, 
           save_data = True, 
           out_dir = 'mcmc_fit_results/',
           linked_posterior_names= None,
           nPostBins = 50,
           continue_steps = False,
           input_sampler = None,
           f_plot_trace_burnin = None,
           f_plot_trace = None,
           f_model = None, 
           f_sampler = None,
           f_burn_sampler = None,
           f_plot_param_corner = None,
           f_plot_bestfit = None,
           f_mcmc_results = None,
           f_chain_ascii = None,
           f_log = None ):
    """
    Fit observed kinematics using DYSMALPY model set.

    Input:
            gal:            observed galaxy, including kinematics.
                            also contains instrument the galaxy was observed with (gal.instrument)
                            and the DYSMALPY model set, with the parameters to be fit (gal.model)

            mcmc_options:   dictionary with MCMC fitting options
                            ** potentially expand this in the future, and force this to
                            be an explicit set of parameters -- might be smarter!!!

    Output:
            MCMCResults class instance containing the bestfit parameters, sampler information, etc.
    """
    # --------------------------------
    # Basic setup:
    
    # For compatibility with Python 2.7:
    mod_in = copy.deepcopy(gal.model)
    gal.model = mod_in
    
    #if nCPUs is None:
    if cpuFrac is not None:
        nCPUs = np.int(np.floor(cpu_count()*cpuFrac))

    nDim = gal.model.nparams_free
    #len(model.get_free_parameters_values())

    # Output filenames
    if (len(out_dir) > 0):
        if (out_dir[-1] != '/'): out_dir += '/'
    ensure_dir(out_dir)

    # Check to make sure previous sampler won't be overwritten: custom if continue_steps:
    if continue_steps and (f_sampler is None):  f_sampler = out_dir+'mcmc_sampler_continue.pickle'

    # If the output filenames aren't defined: use default output filenames
    if f_plot_trace_burnin is None:  f_plot_trace_burnin = out_dir+'mcmc_burnin_trace.pdf'
    if f_plot_trace is None:         f_plot_trace = out_dir+'mcmc_trace.pdf'
    if save_model and (f_model is None): f_model = out_dir+'galaxy_model.pickle'
    if f_sampler is None:            f_sampler = out_dir+'mcmc_sampler.pickle'
    if save_burn and (f_burn_sampler is None):  f_burn_sampler = out_dir+'mcmc_burn_sampler.pickle'
    if f_plot_param_corner is None:  f_plot_param_corner = out_dir+'mcmc_param_corner.pdf'
    if f_plot_bestfit is None:       f_plot_bestfit = out_dir+'mcmc_best_fit.pdf'
    if f_mcmc_results is None:       f_mcmc_results = out_dir+'mcmc_results.pickle'
    if f_chain_ascii is None:        f_chain_ascii = out_dir+'mcmc_chain_blobs.dat'
    
    # Setup file redirect logging:
    if f_log is not None:
        loggerfile = logging.FileHandler(f_log)
        loggerfile.setLevel(logging.INFO)
        logger.addHandler(loggerfile)
    
    # ++++++++++++++++++++++++++++++

    if not continue_steps:
        # --------------------------------
        # Initialize walker starting positions
        initial_pos = initialize_walkers(gal.model, nWalkers=nWalkers)
    else:
        nBurn = 0
        if input_sampler is None:
            raise ValueError("Must set input_sampler if you will restart the sampler.")
        initial_pos = input_sampler['chain'][:,-1,:]
        

    # --------------------------------
    # Initialize emcee sampler
    kwargs_dict = {'oversample':oversample, 'oversize':oversize, 'fitdispersion':fitdispersion,
                    'compute_dm':compute_dm, 'model_key_re':model_key_re, 
                    'red_chisq': red_chisq }
    sampler = emcee.EnsembleSampler(nWalkers, nDim, log_prob,
                args=[gal], kwargs=kwargs_dict,
                a = scale_param_a, threads = nCPUs)

    # --------------------------------
    # Output some fitting info to logger:
    logger.info("*************************************")
    logger.info(" Fitting: {}".format(gal.name))
    if gal.data.filename_velocity is not None:
        logger.info("    velocity file: {}".format(gal.data.filename_velocity))
    if gal.data.filename_dispersion is not None:
        logger.info("    dispers. file: {}".format(gal.data.filename_dispersion))
    
    logger.info('\n  nCPUs: {}'.format(nCPUs))
    #logger.info('nSubpixels = %s' % (model.nSubpixels))

    ################################################################
    # --------------------------------
    # Run burn-in
    if nBurn > 0:
        logger.info('\nBurn-in:'+'\n'
                    'Start: {}\n'.format(datetime.datetime.now()))
        start = time.time()

        ####
        pos = initial_pos
        prob = None
        state = None
        dm_frac = None
        for k in six.moves.xrange(nBurn):
            #logger.info(" k={}, time.time={}".format( k, datetime.datetime.now() ) )
            # Temp for debugging:
            logger.info(" k={}, time.time={}, a_frac={}".format( k, datetime.datetime.now(), 
                        np.mean(sampler.acceptance_fraction)  ) )
            ###
            if compute_dm:
                pos, prob, state, dm_frac = sampler.run_mcmc(pos, 1, lnprob0=prob,
                                                    rstate0=state, blobs0=dm_frac)
            else:
                pos, prob, state = sampler.run_mcmc(pos, 1, lnprob0=prob,
                                                    rstate0=state)
        #####
        ## This would run in one go:
        #pos, prob, state = sampler.run_mcmc(initial_pos,fitEmis2D.mcmcOptions.nBurn)
        end = time.time()
        elapsed = end-start

        try:
            #acor_time = sampler.acor
            acor_time = [acor.acor(sampler.chain[:,:,jj])[0] for jj in range(sampler.dim)]
        except:
            acor_time = "Undefined, chain did not converge"


        #######################################################################################
        # Return Burn-in info
        # ****
        endtime = str(datetime.datetime.now())
        nthingsmsg = 'nCPU, nParam, nWalker, nBurn = {}, {}, {}, {}'.format(nCPUs,
            nDim, nWalkers, nBurn)
        scaleparammsg = 'Scale param a= {}'.format(scale_param_a)
        timemsg = 'Time= {:3.2f} (sec), {:3.0f}:{:3.2f} (m:s)'.format( elapsed, np.floor(elapsed/60.),
                (elapsed/60.-np.floor(elapsed/60.))*60. )
        macfracmsg = "Mean acceptance fraction: {:0.3f}".format(np.mean(sampler.acceptance_fraction))
        acortimemsg = "Autocorr est: "+str(acor_time)
        logger.info('\nEnd: '+endtime+'\n'
                    '\n******************\n'
                    ''+nthingsmsg+'\n'
                    ''+scaleparammsg+'\n'
                    ''+timemsg+'\n'
                    ''+macfracmsg+'\n'
                    "Ideal acceptance frac: 0.2 - 0.5\n"
                    ''+acortimemsg+'\n'
                    '******************')

        nBurn_nEff = 2
        try:
            if nBurn < np.max(acor_time) * nBurn_nEff:
                nburntimemsg = 'nBurn is less than {}*acorr time'.format(nBurn_nEff)
                logger.info('\n#################\n'
                            ''+nburntimemsg+'\n'
                            '#################\n')
                # Give warning if the burn-in is less than say 2-3 times the autocorr time
        except:
            logger.info('\n#################\n'
                        "acorr time undefined -> can't check convergence\n"
                        '#################\n')

        # --------------------------------
        # Save burn-in sampler, if desired
        if (save_burn) & (f_burn_sampler is not None):
            sampler_burn = make_emcee_sampler_dict(sampler, nBurn=0)
            # Save stuff to file, for future use:
            dump_pickle(sampler_burn, filename=f_burn_sampler)


        # --------------------------------
        # Plot burn-in trace, if output file set
        if (do_plotting) & (f_plot_trace_burnin is not None):
            sampler_burn = make_emcee_sampler_dict(sampler, nBurn=0)
            mcmcResultsburn = MCMCResults(model=gal.model, sampler=sampler_burn)
            plotting.plot_trace(mcmcResultsburn, fileout=f_plot_trace_burnin)

        # Reset sampler after burn-in:
        sampler.reset()
        if compute_dm:
             sampler.clear_blobs()

    else:
        # --------------------------------
        # No burn-in: set initial position:
        pos = np.array(initial_pos)
        prob = None
        state = None
        dm_frac = None



    #######################################################################################
    # ****
    # --------------------------------
    # Run sampler: Get start time
    logger.info('\nEnsemble sampling:\n'
                'Start: {}\n'.format(datetime.datetime.now()))
    start = time.time()


    # --------------------------------
    # Run sampler: output info at each step
    for ii in six.moves.xrange(nSteps):
        pos_cur = pos.copy()    # copy just in case things are set strangely

        # --------------------------------
        # 1: only do one step at a time.
        if compute_dm:
            pos, prob, state, dm_frac = sampler.run_mcmc(pos_cur, 1, lnprob0=prob, 
                        rstate0=state, blobs0 = dm_frac)
        else:
            pos, prob, state = sampler.run_mcmc(pos_cur, 1, lnprob0=prob, rstate0=state)
        # --------------------------------

        # --------------------------------
        # Give output info about this step:
        nowtime = str(datetime.datetime.now())
        stepinfomsg = "ii={}, a_frac={}".format( ii, np.mean(sampler.acceptance_fraction) )
        timemsg = " time.time()={}".format(nowtime)
        logger.info( stepinfomsg+timemsg )
        try:
            #acor_time = sampler.acor
            acor_time = [acor.acor(sampler.chain[:,:,jj])[0] for jj in range(sampler.dim)]
            logger.info( "{}: acor_time ={}".format(ii, np.array(acor_time) ) )
        except:
            logger.info(" {}: Chain too short for acor to run".format(ii) )
            acor_time = None
            
                     
        # --------------------------------
        # Case: test for convergence and truncate early:
        if((minAF is not None) & (maxAF is not None) & (nEff is not None)):
            if(minAF < np.mean(sampler.acceptance_fraction) < maxAF):
                if acor_time is not None:
                    if ( ii > np.max(acor_time) * nEff ):
                        if ii == acor_force_min:
                            logger.info(" Enforced min step limit: {}.".format(ii+1))
                        if ii >= acor_force_min:
                            logger.info(" Breaking chain at step {}.".format(ii+1))
                            break

    # --------------------------------
    # Check if it failed to converge before the max number of steps, if doing convergence testing
    finishedSteps= ii+1
    if (finishedSteps  == nSteps) & ((minAF is not None) & (maxAF is not None) & (nEff is not None)):
        logger.info(" Warning: chain did not converge after nSteps.")

    # --------------------------------
    # Finishing info for fitting:
    end = time.time()
    elapsed = end-start
    logger.info("Finished {} steps".format(finishedSteps)+"\n")
    try:
        #acor_time = sampler.acor
        acor_time = [acor.acor(sampler.chain[:,:,jj])[0] for jj in range(sampler.dim)]
    except:
        acor_time = "Undefined, chain did not converge"

    #######################################################################################
    # ***********
    # Consider overall acceptance fraction
    endtime = str(datetime.datetime.now())
    nthingsmsg = 'nCPU, nParam, nWalker, nSteps = {}, {}, {}, {}'.format(nCPUs,
        nDim, nWalkers, nSteps)
    scaleparammsg = 'Scale param a= {}'.format(scale_param_a)
    timemsg = 'Time= {:3.2f} (sec), {:3.0f}:{:3.2f} (m:s)'.format(elapsed, np.floor(elapsed/60.),
            (elapsed/60.-np.floor(elapsed/60.))*60. )
    macfracmsg = "Mean acceptance fraction: {:0.3f}".format(np.mean(sampler.acceptance_fraction))
    acortimemsg = "Autocorr est: "+str(acor_time)
    logger.info('\nEnd: '+endtime+'\n'
                '\n******************\n'
                ''+nthingsmsg+'\n'
                ''+scaleparammsg+'\n'
                ''+timemsg+'\n'
                ''+macfracmsg+'\n'
                "Ideal acceptance frac: 0.2 - 0.5\n"
                ''+acortimemsg+'\n'
                '******************')

    # --------------------------------
    # Save sampler, if output file set:
    #   Burn-in is already cut by resetting the sampler at the beginning.
    # Get pickleable format:  # _fit_io.make_emcee_sampler_dict
    sampler_dict = make_emcee_sampler_dict(sampler, nBurn=0)

    if f_sampler is not None:
        # Save stuff to file, for future use:
        dump_pickle(sampler_dict, filename=f_sampler)


    if nCPUs > 1:
        sampler.pool.close()

    ##########################################
    ##########################################
    ##########################################


    # --------------------------------
    # Bundle the results up into a results class:
    mcmcResults = MCMCResults(model=gal.model, sampler=sampler_dict,
                f_plot_trace_burnin = f_plot_trace_burnin,
                f_plot_trace = f_plot_trace,
                f_sampler = f_sampler,
                f_plot_param_corner = f_plot_param_corner,
                f_plot_bestfit = f_plot_bestfit,
                f_mcmc_results = f_mcmc_results,
                f_chain_ascii = f_chain_ascii)

    # Get the best-fit values, uncertainty bounds from marginalized posteriors
    mcmcResults.analyze_posterior_dist(linked_posterior_names=linked_posterior_names,
                nPostBins=nPostBins)

            
    # Update theta to best-fit:
    gal.model.update_parameters(mcmcResults.bestfit_parameters)
    
    gal.create_model_data(oversample=oversample, oversize=oversize, 
                              line_center=gal.model.line_center)
    
    mcmcResults.bestfit_redchisq = -2.*log_like(gal, red_chisq=True, fitdispersion=fitdispersion, 
                    compute_dm=False, model_key_re=model_key_re)
    
    
    if f_mcmc_results is not None:
        mcmcResults.save_results(filename=f_mcmc_results)
        
    if f_chain_ascii is not None:
        mcmcResults.save_chain_ascii(filename=f_chain_ascii)
        
    if f_model is not None:
        #mcmcResults.save_galaxy_model(galaxy=gal, filename=f_model)
        # Save model w/ updated theta equal to best-fit:
        gal.preserve_self(filename=f_model, save_data=save_data)
        
    # --------------------------------
    # Plot trace, if output file set
    if (do_plotting) & (f_plot_trace is not None) :
        plotting.plot_trace(mcmcResults, fileout=f_plot_trace)

    # --------------------------------
    # Plot results: corner plot, best-fit
    if (do_plotting) & (f_plot_param_corner is not None):
        plotting.plot_corner(mcmcResults, fileout=f_plot_param_corner)

    if (do_plotting) & (f_plot_bestfit is not None):
        plotting.plot_bestfit(mcmcResults, gal, fitdispersion=fitdispersion,
                              oversample=oversample, oversize=oversize, fileout=f_plot_bestfit)

    # Clean up logger:
    if f_log is not None:
        logger.removeHandler(loggerfile)
        
        

    return mcmcResults



def fit_mpfit(gal, fit_dispersion=True):
    """
    A real simple function for fitting with least squares instead of MCMC.
    Right now being used for testing.
    """

    p_initial = gal.model.get_free_parameters_values()
    pkeys = gal.model.get_free_parameter_keys()
    nparam = len(p_initial)
    parinfo = [{'value':0, 'limited': [1, 1], 'limits': [0., 0.], 'fixed': 0} for i in
               range(nparam)]

    for cmp in pkeys:
        for param_name in pkeys[cmp]:

            if pkeys[cmp][param_name] != -99:

                bounds = gal.model.components[cmp].bounds[param_name]
                k = pkeys[cmp][param_name]
                parinfo[k]['limits'][0] = bounds[0]
                parinfo[k]['limits'][1] = bounds[1]
                parinfo[k]['value'] = p_initial[k]

    fa = {'gal':gal, 'fitdispersion':fit_dispersion}
    m = mpfit(mpfit_chisq, parinfo=parinfo, functkw=fa)

    return m


class MCMCResults(object):
    """
    Class to hold results of MCMC fitting to DYSMALPY models.
    
    Note: emcee sampler object is ported to a dictionary in 
            mcmcResults.sampler
        
        The name of the free parameters in the chain are accessed through:
            mcmcResults.chain_param_names, 
                or more generally (separate model + parameter names) through
                mcmcResults.free_param_names
    """
    def __init__(self, model=None,
            sampler=None,
            f_plot_trace_burnin = None,
            f_plot_trace = None,
            f_burn_sampler = None,
            f_sampler = None,
            f_plot_param_corner = None,
            f_plot_bestfit = None,
            f_mcmc_results = None,
            f_chain_ascii = None, 
            linked_posterior_names=None):

        self.sampler = sampler
        self.linked_posterior_names = linked_posterior_names

        #self.components = OrderedDict()

        self.bestfit_parameters = None
        self.bestfit_parameters_err = None
        self.bestfit_parameters_l68_err = None
        self.bestfit_parameters_u68_err = None

        self.bestfit_parameters_l68 = None
        self.bestfit_parameters_u68 = None
        
        self.bestfit_redchisq = None

        if model is not None:
            self.set_model(model)
        else:
            self.param_names = OrderedDict()
            self._param_keys = OrderedDict()
            self.nparams = None
            self.free_param_names = OrderedDict()
            self._free_param_keys = OrderedDict()
            self.nparams_free = None
            self.chain_param_names = None


        # Save what the filenames are for reference - eg, if they were defined by default.
        self.f_plot_trace_burnin = f_plot_trace_burnin
        self.f_plot_trace = f_plot_trace
        self.f_burn_sampler = f_burn_sampler
        self.f_sampler = f_sampler
        self.f_plot_param_corner = f_plot_param_corner
        self.f_plot_bestfit = f_plot_bestfit
        self.f_mcmc_results = f_mcmc_results
        self.f_chain_ascii = f_chain_ascii




    def set_model(self, model):
        self.param_names = model.param_names.copy()
        self._param_keys = model._param_keys.copy()
        self.nparams = model.nparams

        self.free_param_names = OrderedDict()
        self._free_param_keys = OrderedDict()
        self.chain_param_names = None

        self.nparams_free = model.nparams_free
        self.init_free_param_info(model)


    def init_free_param_info(self, model):
        """
        Initialize the free parameter info
        (similar to all params for ModelSet, but just the free parameters.)
        """
        freeparam = model.get_free_parameter_keys()

        dictfreecomp = OrderedDict()
        dictfreenames = OrderedDict()

        for key in freeparam.keys():
            dictparams = OrderedDict()
            tuplefreenames = ()
            for k in freeparam[key].keys():
                if freeparam[key][k] >= 0:
                    dictparams[k] = freeparam[key][k]
                    tuplefreenames = tuplefreenames + (k,)
            if len(dictparams) > 0:
                dictfreecomp[key] = dictparams
                dictfreenames[key] = tuplefreenames

        self.free_param_names = dictfreenames
        self._free_param_keys = dictfreecomp
        
        
        self.chain_param_names = make_arr_cmp_params(self)
        
        


    def analyze_posterior_dist(self, linked_posterior_names=None, nPostBins=40):
        """
        Default analysis of posterior distributions from MCMC fitting:
            look at marginalized posterior distributions, and extract the best-fit value (peak of KDE),
            and extract the +- 1 sigma uncertainty bounds (eg, the 16%/84% distribution of posteriors)

        Optional input:
                    linked_posterior_names:  indicate if best-fit of parameters
                                             should be measured in multi-D histogram space
                                format:  set of linked parameter sets, with each linked parameter set
                                         consisting of len-2 tuples/lists of the component+parameter names.
                                
                                
                        Structure explanation:
                        (1) Want to analyze component+param 1 and 2 together, and then 
                                3 and 4 together.
                                
                            Input structure would be:
                            linked_posterior_names = [ joint_param_bundle1, joint_param_bundle2 ]
                            with 
                            join_param_bundle1 = [ [cmp1, par1], [cmp2, par2] ]
                            jont_param_bundle2 = [ [cmp3, par3], [cmp4, par4] ]
                            for a full array of:
                            linked_posterior_names = 
                                [ [ [cmp1, par1], [cmp2, par2] ], [ [cmp3, par3], [cmp4, par4] ] ]
                            
                        (2) Want to analyze component+param 1 and 2 together:
                            linked_posterior_names = [ joint_param_bundle1 ]
                            with 
                            join_param_bundle1 = [ [cmp1, par1], [cmp2, par2] ]
                            
                            for a full array of:
                                linked_posterior_names = [ [ [cmp1, par1], [cmp2, par2] ] ]
                            
                        eg:  look at halo: mvirial and disk+bulge: total_mass together
                            linked_posterior_names = [ [ ['halo', 'mvirial'], ['disk+bulge', 'total_mass'] ] ]
                         or linked_posterior_names = [ [ ('halo', 'mvirial'), ('disk+bulge', 'total_mass') ] ]

        """

        if self.sampler is None:
            raise ValueError("MCMC.sampler must be set to analyze the posterior distribution.")

        # Unpack MCMC samples: lower, upper 1, 2 sigma
        mcmc_limits = np.percentile(self.sampler['flatchain'], [15.865, 84.135], axis=0)

        ## location of peaks of *marginalized histograms* for each parameter
        mcmc_peak_hist = np.zeros(self.sampler['flatchain'].shape[1])
        for i in six.moves.xrange(self.sampler['flatchain'].shape[1]):
            yb, xb = np.histogram(self.sampler['flatchain'][:,i], bins=nPostBins)
            wh_pk = np.where(yb == yb.max())[0][0]
            mcmc_peak_hist[i] = np.average([xb[wh_pk], xb[wh_pk+1]])

        ## Use max prob as guess to get peakKDE value,
        ##      the peak of the marginalized posterior distributions (following M. George's speclens)
        mcmc_param_bestfit = getPeakKDE(self.sampler['flatchain'], mcmc_peak_hist)

        # --------------------------------------------
        if linked_posterior_names is not None:
            # Make sure the param of self is updated
            #   (for ref. when reloading saved mcmcResult objects)
            self.linked_posterior_names = linked_posterior_names
            linked_posterior_ind_arr = get_linked_posterior_indices(self,
                            linked_posterior_names=linked_posterior_names)

            bestfit_theta_linked = get_linked_posterior_peak_values(self.sampler['flatchain'],
                            guess=mcmc_param_bestfit, 
                            linked_posterior_ind_arr=linked_posterior_ind_arr,
                            nPostBins=nPostBins)

            for k in six.moves.xrange(len(linked_posterior_ind_arr)):
                for j in six.moves.xrange(len(linked_posterior_ind_arr[k])):
                    mcmc_param_bestfit[linked_posterior_ind_arr[k][j]] = bestfit_theta_linked[k][j]



        # --------------------------------------------
        # Uncertainty bounds are currently determined from marginalized posteriors
        #   (even if the best-fit is found from linked posterior).

        mcmc_stack = np.concatenate(([mcmc_param_bestfit], mcmc_limits), axis=0)
        # Order: best fit value, lower 1sig bound, upper 1sig bound

        mcmc_uncertainties_1sig = np.array(list(map(lambda v: (v[0]-v[1], v[2]-v[0]),
                            list(zip(*mcmc_stack)))))

        # --------------------------------------------
        # Save best-fit results in the MCMCResults instance
        self.bestfit_parameters = mcmc_param_bestfit

        # 1sig lower, upper uncertainty
        self.bestfit_parameters_err = mcmc_uncertainties_1sig

        # Bound limits (in case it's useful)
        self.bestfit_parameters_l68 = mcmc_limits[0]
        self.bestfit_parameters_u68 = mcmc_limits[1]

        # Separate 1sig l, u uncertainty, for utility:
        self.bestfit_parameters_l68_err = mcmc_param_bestfit - mcmc_limits[0]
        self.bestfit_parameters_u68_err = mcmc_limits[1] - mcmc_param_bestfit
        
        self.bestfit_redchisq = None
        
        
        
        
    def save_results(self, filename=None):
        if filename is not None:
            dump_pickle(self, filename=filename) # Save mcmcResults class
            
    def save_chain_ascii(self, filename=None):
        if filename is not None:
            try:
                blobs = self.sampler['blobs']
                blobset = True
            except:
                blobset = False
            
            if ('flatblobs' not in self.sampler.keys()) & (blobset):
                self.sampler['flatblobs'] = np.hstack(np.stack(self.sampler['blobs'], axis=1))
            
            with open(filename, 'w') as f:
                namestr = '#'
                namestr += '  '.join(map(str, self.chain_param_names))
                if blobset:
                    # Currently assuming blob only returns DM fraction
                    namestr += '  f_DM'
                f.write(namestr+'\n')
                
                # flatchain shape: (flat)step, params
                for i in six.moves.xrange(self.sampler['flatchain'].shape[0]):
                    datstr = '  '.join(map(str, self.sampler['flatchain'][i,:]))
                    if blobset:
                        datstr += '  {}'.format(self.sampler['flatblobs'][i])
                    f.write(datstr+'\n')
                    
    # def save_galaxy_model(self, galaxy=None, filename=None):
    #     if filename is not None:
    #         
    #         galtmp = copy.deepcopy(galaxy)
    #         galtmp.data = None
    #         galtmp.model_data = None
    #         
    #         # galtmp.instrument = copy.deepcopy(galaxy.instrument)
    #         # galtmp.model = modtmp
    #         
    #         
    #         dump_pickle(galtmp, filename=filename) # Save mcmcResults class
            
            
    def reload_mcmc_results(self, filename=None):
        """Reload MCMC results saved earlier: the whole object"""
        if filename is None:
            filename = self.f_mcmc_results
        mcmcSaved = load_pickle(filename)
        for key in self.__dict__.keys():
            try:
                self.__dict__[key] = mcmcSaved.__dict__[key]
            except:
                pass

    def reload_sampler(self, filename=None):
        """Reload the MCMC sampler saved earlier"""
        if filename is None:
            filename = self.f_sampler
        self.sampler = load_pickle(filename)

    def plot_results(self, gal, fitdispersion=True, oversample=1, oversize=1,
                     f_plot_param_corner=None, f_plot_bestfit=None, f_plot_trace=None):
        """Plot/replot the corner plot and bestfit for the MCMC fitting"""
        self.plot_corner(fileout=f_plot_param_corner)
        self.plot_bestfit(gal, fitdispersion=fitdispersion,
                oversample=oversample, oversize=oversize, fileout=f_plot_bestfit)
        self.plot_trace(fileout=f_plot_trace)
    def plot_corner(self, fileout=None):
        """Plot/replot the corner plot for the MCMC fitting"""
        if fileout is None:
            fileout = self.f_plot_param_corner
        plotting.plot_corner(self, fileout=fileout)
    def plot_bestfit(self, gal, fitdispersion=True, oversample=1, oversize=1, fileout=None):
        """Plot/replot the bestfit for the MCMC fitting"""
        if fileout is None:
            fileout = self.f_plot_bestfit
        plotting.plot_bestfit(self, gal, fitdispersion=fitdispersion,
                              oversample=oversample, oversize=oversize, fileout=fileout)
    def plot_trace(self, fileout=None):
        """Plot/replot the trace for the MCMC fitting"""
        if fileout is None:
            fileout = self.f_plot_trace
        plotting.plot_trace(self, fileout=fileout)


def log_prob(theta, gal,
             oversample=1,
             oversize=1,
             red_chisq=False, 
             fitdispersion=True,
             compute_dm=False,
             model_key_re=['disk+bulge','r_eff_disk']):
    """
    Evaluate the log probability of the given model
    """

    # Update the parameters
    gal.model.update_parameters(theta)

    # Evaluate prior prob of theta
    lprior = gal.model.get_log_prior()

    # First check to see if log prior is finite
    if not np.isfinite(lprior):
        if compute_dm:
            return -np.inf, -np.inf
        else:
            return -np.inf
    else:
        # Update the model data
        gal.create_model_data(oversample=oversample, oversize=oversize,
                              line_center=gal.model.line_center)
                              
        # Evaluate likelihood prob of theta
        llike = log_like(gal, red_chisq=red_chisq, fitdispersion=fitdispersion, 
                    compute_dm=compute_dm, model_key_re=model_key_re)

        if compute_dm:
            lprob = lprior + llike[0]
        else:
            lprob = lprior + llike

        if not np.isfinite(lprob):
            # Make sure the non-finite ln_prob is -Inf,
            #    as this can be escaped in the next step
            lprob = -np.inf
            
        if compute_dm:
            return lprob, llike[1]
        else:
            return lprob


def log_like(gal, red_chisq=False, fitdispersion=True, 
                compute_dm=False, model_key_re=['disk+bulge','r_eff_disk']):

    if gal.data.ndim == 3:
        # Will have problem with vel shift: data, model won't match...
<<<<<<< HEAD
        if np.abs(vel_shift) != 0.:
            raise ValueError('vel shift not implemented to handle 3D yet!')

=======
            
>>>>>>> dc6b5490
        msk = gal.data.mask
        dat = gal.data.data.unmasked_data[:].value[msk]
        mod = gal.model_data.data.unmasked_data[:].value[msk]
        err = gal.data.error.unmasked_data[:].value[msk]
<<<<<<< HEAD

=======
        
>>>>>>> dc6b5490
        # Artificially mask zero errors which are masked
        #err[((err==0) & (msk==0))] = 99.
        chisq_arr_raw = ((dat - mod)/err)**2 + np.log(2.*np.pi*err**2)
        if red_chisq:
            if gal.model.nparams_free > np.sum(msk) :
                raise ValueError("More free parameters than data points!")
            invnu = 1./ (1.*(np.sum(msk) - gal.model.nparams_free))
        else:
            invnu = 1.
        llike = -0.5*chisq_arr_raw.sum() * invnu
        


    elif (gal.data.ndim == 1) or (gal.data.ndim ==2):

        msk = gal.data.mask
        vel_dat = gal.data.data['velocity'][msk]
        vel_mod = gal.model_data.data['velocity'][msk]
        vel_err = gal.data.error['velocity'][msk]

        disp_dat = gal.data.data['dispersion'][msk]
        disp_mod = gal.model_data.data['dispersion'][msk]
        disp_err = gal.data.error['dispersion'][msk]

        # Correct model for instrument dispersion if the data is instrument corrected:
        if 'inst_corr' in gal.data.data.keys():
            if gal.data.data['inst_corr']:
                disp_mod = np.sqrt(disp_mod**2 -
                                   gal.instrument.lsf.dispersion.to(u.km/u.s).value**2)
                disp_mod[~np.isfinite(disp_mod)] = 0   # Set the dispersion to zero when its below
                                                       # below the instrumental dispersion
                                                       
        # Includes velocity shift
        chisq_arr_raw_vel = (((vel_dat - vel_mod)/vel_err)**2 +
                               np.log(2.*np.pi*vel_err**2))
        if fitdispersion:
            if red_chisq:
                if gal.model.nparams_free > 2.*np.sum(msk) :
                    raise ValueError("More free parameters than data points!")
                invnu = 1./ (1.*(2.*np.sum(msk) - gal.model.nparams_free))
            else:
                invnu = 1.
            chisq_arr_raw_disp = (((disp_dat - disp_mod)/disp_err)**2 +
                                    np.log(2.*np.pi*disp_err**2))
            llike = -0.5*( chisq_arr_raw_vel.sum() + chisq_arr_raw_disp.sum()) * invnu
        else:
            if red_chisq:
                if gal.model.nparams_free > np.sum(msk) :
                    raise ValueError("More free parameters than data points!")
                invnu = 1./ (1.*(np.sum(msk) - gal.model.nparams_free))
            else:
                invnu = 1.
            llike = -0.5*chisq_arr_raw_vel.sum() * invnu
    else:
        logger.warning("ndim={} not supported!".format(gal.data.ndim))
        raise ValueError
        
    if compute_dm:
        dm_frac = gal.model.get_dm_frac_effrad(model_key_re=model_key_re)
        return llike, dm_frac
    else:
        return llike


def mpfit_chisq(theta, fjac=None, gal=None, fitdispersion=True):

    gal.model.update_parameters(theta)
    gal.create_model_data()

    if gal.data.ndim == 3:
        dat = gal.data.data.unmasked_data[:].value
        mod = gal.model_data.data.unmasked_data[:].value
        err = gal.data.error.unmasked_data[:].value
        msk = gal.data.mask
        # Artificially mask zero errors which are masked
        err[((err == 0) & (msk == 0))] = 99.
        chisq_arr_raw = msk * (
        ((dat - mod) / err))
        chisq_arr_raw = chisq_arr_raw.flatten()

    elif (gal.data.ndim == 1) or (gal.data.ndim == 2):

        msk = gal.data.mask
        vel_dat = gal.data.data['velocity'][msk]
        vel_mod = gal.model_data.data['velocity'][msk]
        vel_err = gal.data.error['velocity'][msk]

        disp_dat = gal.data.data['dispersion'][msk]
        disp_mod = gal.model_data.data['dispersion'][msk]
        disp_err = gal.data.error['dispersion'][msk]

        # Correct model for instrument dispersion if the data is instrument corrected:
        if 'inst_corr' in gal.data.data.keys():
            if gal.data.data['inst_corr']:
                disp_mod = np.sqrt(
                    disp_mod ** 2 - gal.instrument.lsf.dispersion.to(
                        u.km / u.s).value ** 2)

        chisq_arr_raw_vel = ((vel_dat - vel_mod) / vel_err)
        if fitdispersion:
            chisq_arr_raw_disp = (((disp_dat - disp_mod) / disp_err))
            chisq_arr_raw = np.hstack([chisq_arr_raw_vel.flatten(),
                                       chisq_arr_raw_disp.flatten()])
        else:
            chisq_arr_raw = chisq_arr_raw_vel.flatten()
    else:
        logger.warning("ndim={} not supported!".format(gal.data.ndim))
        raise ValueError

    status = 0

    return [status, chisq_arr_raw]


def initialize_walkers(model, nWalkers=None):
    """
    Initialize a set of MCMC walkers by randomly drawing from the
    model set parameter priors
    """
    # nDim = len(model.get_free_parameters_values())
    stack_rand = []
    pfree_dict = model.get_free_parameter_keys()
    comps_names = pfree_dict.keys()

    for compn in comps_names:
        comp = model.components.__getitem__(compn)
        params_names = pfree_dict[compn].keys()
        for paramn in params_names:
            if (pfree_dict[compn][paramn] >= 0) :
                # Free parameter: randomly sample from prior nWalker times:
                param_rand = comp.prior[paramn].sample_prior(comp.__getattribute__(paramn), N=nWalkers)
                stack_rand.append(param_rand)
    pos = np.array(list(zip(*stack_rand)))        # should have shape:   (nWalkers, nDim)
    return pos



def create_default_mcmc_options():
    """
    Create a default dictionary of MCMC options.
    These are used when calling fit, eg:
        mcmc_options = fitting.create_default_mcmc_options()
        mcmcResults = fitting.fit(gal, **mcmc_options)

    This dictionary is provides the full set of keywords that fit() can take,
        and some potentially useful values for these parameters.

    """
    mcmc_options = dict(nWalkers=10,
       cpuFrac=None,
       nCPUs = 1,
       scale_param_a = 3.,
       nBurn = 2,
       nSteps = 10,
       minAF = 0.2,
       maxAF = 0.5,
       nEff = 10,
       do_plotting = True,
       out_dir = 'mcmc_fit_results/',
       f_plot_trace_burnin = None,
       f_plot_trace = None,
       f_sampler = None,
       f_burn_sampler = None,
       f_plot_param_corner = None,
       f_plot_bestfit = None,
       f_mcmc_results = None)


    return mcmc_options



def getPeakKDE(flatchain, guess):
    """
    Return chain pars that give peak of posterior PDF, using KDE.
    From speclens: https://github.com/mrgeorge/speclens/blob/master/speclens/fit.py
    """
    if(len(flatchain.shape)==1):
        nPars=1
        kern=gaussian_kde(flatchain)
        peakKDE=fmin(lambda x: -kern(x), guess,disp=False)
        return peakKDE
    else:
        nPars=flatchain.shape[1]
        peakKDE=np.zeros(nPars)
        for ii in range(nPars):
            kern=gaussian_kde(flatchain[:,ii])
            peakKDE[ii]=fmin(lambda x: -kern(x), guess[ii],disp=False)
        return peakKDE
        
def getPeakKDEmultiD(flatchain, inds, guess):
    """
    Return chain pars that give peak of posterior PDF *FOR LINKED PARAMETERS, using KDE.
    From speclens: https://github.com/mrgeorge/speclens/blob/master/speclens/fit.py
    """
    nPars = len(inds)
    
    kern = gaussian_kde(flatchain[:,inds].T)
    peakKDE = fmin(lambda x: -kern(x), guess, disp=False)
    
    return peakKDE
    

def get_linked_posterior_peak_values(flatchain,
                guess = None, 
                linked_posterior_ind_arr=None,
                nPostBins=50):
    """
    Get linked posterior best-fit values using a multi-D histogram for the
    given linked parameter indices.
    
    Input:
        flatchain:                  sampler flatchain, shape (Nwalkers, Nparams)
        linked_posterior_inds_arr:  array of arrays of parameters to be analyzed together
        
                                    eg: analyze ind1+ind2 together, and then ind3+ind4 together
                                    linked_posterior_inds_arr = [ [ind1, ind2], [ind3, ind4] ]
                                    
        nPostBins:                  number of bins on each parameter "edge" of the multi-D histogram
                                    
    Output:
        bestfit_theta_linked:       array of the linked bestfit paramter values from multiD param space
                                    eg:
                                    bestfit_theta_linked = [ [best1, best2], [best3, best4] ]
    """
    # if nPostBins % 2 == 0:
    #     nPostBinsOdd = nPostBins+1
    # else:
    #     nPostBinsOdd = nPostBins
    # 
    # bestfit_theta_linked = np.array([])
    # 
    # for k in six.moves.xrange(len(linked_posterior_ind_arr)):
    #     H, edges = np.histogramdd(flatchain[:,linked_posterior_ind_arr[k]], bins=nPostBinsOdd)
    #     wh_H_peak = np.column_stack(np.where(H == H.max()))[0]
    # 
    #     bestfit_thetas = np.array([])
    #     for j in six.moves.xrange(len(linked_posterior_ind_arr[k])):
    #         bestfit_thetas = np.append(bestfit_thetas, np.average([edges[j][wh_H_peak[j]],
    #                                                         edges[j][wh_H_peak[j]+1]]))
    #     if len(bestfit_theta_linked) >= 1:
    #         bestfit_theta_linked = np.stack(bestfit_theta_linked, np.array([bestfit_thetas]) )
    #     else:
    #         bestfit_theta_linked = np.array([bestfit_thetas])

    # Use KDE to get bestfit linked:
    bestfit_theta_linked = np.array([])

    for k in six.moves.xrange(len(linked_posterior_ind_arr)):
        bestfit_thetas = getPeakKDEmultiD(flatchain, linked_posterior_ind_arr[k], 
                guess[linked_posterior_ind_arr[k]])
        if len(bestfit_theta_linked) >= 1:
            bestfit_theta_linked = np.stack(bestfit_theta_linked, np.array([bestfit_thetas]) )
        else:
            bestfit_theta_linked = np.array([bestfit_thetas])


    return bestfit_theta_linked

def get_linked_posterior_indices(mcmcResults, linked_posterior_names=None):
    """
    Convert the input set of linked posterior names to set of indices:
    
    Input:
        (example structure)
        
        To analyze all parameters together:
        linked_posterior_names = 'all'
        
        
        Alternative: only link some parameters:
        
        linked_posterior_names = [ joint_param_bundle1, joint_param_bundle2 ]
        with 
        join_param_bundle1 = [ [cmp1, par1], [cmp2, par2] ]
        jont_param_bundle2 = [ [cmp3, par3], [cmp4, par4] ]
        for a full array of:
        linked_posterior_names = 
            [ [ [cmp1, par1], [cmp2, par2] ], [ [cmp3, par3], [cmp4, par4] ] ]
    
    Output:
        linked_posterior_inds = [ joint_bundle1_inds, joint_bundle2_inds ]
        with joint_bundle1_inds = [ ind1, ind2 ], etc
        
        ex: 
            output = [ [ind1, ind2], [ind3, ind4] ]
        
    """
    linked_posterior_ind_arr = None
    try:
        if linked_posterior_names.strip().lower() == 'all':
            linked_posterior_ind_arr = [range(len(mcmcResults.free_param_names))]
    except:
        pass
    if linked_posterior_ind_arr is None:
        free_cmp_param_arr = make_arr_cmp_params(mcmcResults)
        
        linked_posterior_ind_arr = []
        for k in six.moves.xrange(len(linked_posterior_names)):
            # Loop over *sets* of linked posteriors:
            # This is an array of len-2 arrays/tuples with cmp, param names
            linked_post_inds = []
            for j in six.moves.xrange(len(linked_posterior_names[k])):
                cmp_param = linked_posterior_names[k][j][0].strip().lower()+':'+\
                            linked_posterior_names[k][j][1].strip().lower()
                try:
                    whmatch = np.where(free_cmp_param_arr == cmp_param)[0][0]
                    linked_post_inds.append(whmatch)
                except:
                    raise ValueError(cmp_param+' component+parameter not found in free parameters of mcmcResults')

            # # SORT THIS TO GET ACENDING ORDER
            # linked_post_inds = sorted(linked_post_inds)
    
            linked_posterior_ind_arr.append(linked_post_inds)
        
        
    return linked_posterior_ind_arr

def make_arr_cmp_params(mcmcResults):
    arr = np.array([])
    for cmp in mcmcResults.free_param_names.keys():
        for i in six.moves.xrange(len(mcmcResults.free_param_names[cmp])):
            param = mcmcResults.free_param_names[cmp][i]
            arr = np.append( arr, cmp.strip().lower()+':'+param.strip().lower() )

    return arr

def make_emcee_sampler_dict(sampler, nBurn=0):
    """
    Save chain + key results from emcee sampler instance to a dict,
    as the emcee samplers aren't pickleable.
    """
    # Cut first nBurn steps, to avoid the edge cases that are rarely explored.
    samples = sampler.chain[:, nBurn:, :].reshape((-1, sampler.dim))
    # Walkers, iterations
    probs = sampler.lnprobability[:, nBurn:].reshape((-1))
    
    #
    try:
        #acor_time = sampler.acor
        acor_time = [acor.acor(sampler.chain[:,nBurn:,jj])[0] for jj in range(sampler.dim)]
    except:
        acor_time = None
        
        
    # Make a dictionary:
    df = { 'chain': sampler.chain[:, nBurn:, :],
           'lnprobability': sampler.lnprobability[:, nBurn:],
           'flatchain': samples,
           'flatlnprobability': probs,
           'nIter': sampler.iterations,
           'nParam': sampler.dim,
           'nCPU': sampler.threads,
           'nWalkers': len(sampler.chain), 
           'acceptance_fraction': sampler.acceptance_fraction,
           'acor_time': acor_time }

    if len(sampler.blobs) > 0:
        df['blobs'] = sampler.blobs
        df['flatblobs'] = np.hstack(np.stack(sampler.blobs, axis=1))

    return df

def ensure_dir(dir):
    """ Short function to ensure dir is a directory; if not, make the directory."""
    if not os.path.exists(dir):
        logger.info( "Making path="+dir)
        os.makedirs(dir)
    return None

def load_pickle(filename):
    """ Small wrapper function to load a pickled structure """
    data = _pickle.load(open(filename, "rb"))
    return data

def dump_pickle(data, filename=None):
    """ Small wrapper function to pickle a structure """
    _pickle.dump(data, open(filename, "wb") )
    return None



def reload_all_fitting(filename_galmodel=None, filename_mcmc_results=None):
    #, filename_sampler=None):
    gal = galaxy.load_galaxy_object(filename=filename_galmodel)
    
    mcmcResults = MCMCResults() #model=gal.model
    
    mcmcResults.reload_mcmc_results(filename=filename_mcmc_results)
    #mcmcResults.reload_sampler(filename=filename_sampler)
    
    return gal, mcmcResults



<|MERGE_RESOLUTION|>--- conflicted
+++ resolved
@@ -820,22 +820,12 @@
 
     if gal.data.ndim == 3:
         # Will have problem with vel shift: data, model won't match...
-<<<<<<< HEAD
-        if np.abs(vel_shift) != 0.:
-            raise ValueError('vel shift not implemented to handle 3D yet!')
-
-=======
-            
->>>>>>> dc6b5490
+
         msk = gal.data.mask
         dat = gal.data.data.unmasked_data[:].value[msk]
         mod = gal.model_data.data.unmasked_data[:].value[msk]
         err = gal.data.error.unmasked_data[:].value[msk]
-<<<<<<< HEAD
-
-=======
-        
->>>>>>> dc6b5490
+
         # Artificially mask zero errors which are masked
         #err[((err==0) & (msk==0))] = 99.
         chisq_arr_raw = ((dat - mod)/err)**2 + np.log(2.*np.pi*err**2)
