# coding=utf8
# Licensed under a 3-clause BSD style license - see LICENSE.rst
#
# Module containing some useful utility functions

from __future__ import (absolute_import, division, print_function,
                        unicode_literals)

# Standard library

# Third party imports
import numpy as np
import astropy.modeling as apy_mod
import astropy.units as u
import matplotlib.pyplot as plt
import scipy.signal as sp_sig
from scipy import interpolate

from .data_classes import Data1D, Data2D
from spectral_cube import SpectralCube, BooleanArrayMask

def calc_pixel_distance(nx, ny, center_coord):
    """
    Function to calculate the distance of each pixel
    from a specific pixel as well as the position angle
    :param nx:
    :param ny:
    :param center_coord:
    :return:
    """

    xx, yy = np.meshgrid(range(nx), range(ny))

    dx = xx - center_coord[0]
    dy = yy - center_coord[1]

    # Calculate the separation
    seps = np.sqrt(dx**2 + dy**2)

    pa = -np.arctan(dx/dy)*180./np.pi

    return seps, pa


def create_aperture_mask(nx, ny, center_coord, dr):
    """

    :param nx:
    :param ny:
    :param center_coord:
    :param dr:
    :return:
    """

    seps, pa = calc_pixel_distance(nx, ny, center_coord)
    
    # Return boolian if center w/in the aperture area
    return seps <= dr
    
    # ##  
    # seps_ul, pa = calc_pixel_distance(nx, ny, [center_coord[0]+0.5, center_coord[1]-0.5])
    # seps_ll, pa = calc_pixel_distance(nx, ny, [center_coord[0]+0.5, center_coord[1]+0.5])
    # seps_ur, pa = calc_pixel_distance(nx, ny, [center_coord[0]-0.5, center_coord[1]-0.5])
    # seps_lr, pa = calc_pixel_distance(nx, ny, [center_coord[0]-0.5, center_coord[1]+0.5])
    # 
    # 
    # mask_ap = np.zeros(seps_ul.shape)
    # mask_ap[(seps_ul <= dr) | (seps_ll <= dr) | (seps_ur <= dr) | (seps_lr <= dr)] = 1.
    # 
    # return mask_ap
    

def determine_aperture_centers(nx, ny, center_coord, pa, dr):
    """
    Determine the centers of the apertures that span an image/cube along a line with position
    angle pa and goes through center_coord. Each aperture is dr away from each other.
    :param nx:
    :param ny:
    :param center_coord:
    :param pa:
    :param dr:
    :return:
    """

    pa_rad = -np.pi/180. * pa

    # Calculate the intersection of the line defined by PA and center_coord with the edges
    # of the image/cube
    xcenter = center_coord[0]
    ycenter = center_coord[1]
    count = 0
    edge_points = []

    # Check the x = 0 border
    y_x0 = -xcenter/np.tan(pa_rad) + ycenter
    if (y_x0 >= 0) & (y_x0 <= ny):
        count += 1
        edge_points.append([0, y_x0])

    # Check the y = 0 border
    x_y0 = -ycenter*np.tan(pa_rad) + xcenter
    if (x_y0 >= 0) & (x_y0 <= nx):
        count += 1
        edge_points.append([x_y0, 0])

    # Check the x = nx border
    y_nx = (nx - xcenter)/np.tan(pa_rad) + ycenter
    if (y_nx >= 0) & (y_nx <= ny):
        count += 1
        edge_points.append([nx, y_nx])

    # Check the y = ny border
    x_ny = (ny - ycenter) * np.tan(pa_rad) + xcenter
    if (x_ny >= 0) & (x_ny <= nx):
        count += 1
        edge_points.append([x_ny, ny])

    # Make sure there are only two intersections
    if count != 2:
        raise(ValueError, 'Number of intersections is not 2, something wrong happened!')

    # Calculate the start and end radii for the aperture centers based on the border
    # intersections. If the intersection is below ycenter the radius is negative
    r1 = np.sqrt((edge_points[0][0] - xcenter)**2 + (edge_points[0][1] - ycenter)**2)
    if edge_points[0][1] < ycenter:
        r1 = -r1

    r2 = np.sqrt((edge_points[1][0] - xcenter) ** 2 + (edge_points[1][1] - ycenter) ** 2)
    if edge_points[1][1] < ycenter:
        r2 = -r2

    # Setup the radii for the aperture centers with r = 0 always occurring
    if r1 > r2:
        r_neg = np.sort(-np.arange(0, -r2, dr))
        r_pos = np.arange(0, r1, dr)
        r_centers = np.concatenate((r_neg, r_pos[1:]))

    else:
        r_neg = np.sort(-np.arange(0, -r1, dr))
        r_pos = np.arange(0, r2, dr)
        r_centers = np.concatenate((r_neg, r_pos[1:]))

    # Get the pixel positions for each radii
    xaps, yaps = calc_pix_position(r_centers, pa, xcenter, ycenter)

    return xaps, yaps, r_centers


def calc_pix_position(r, pa, xcenter, ycenter):
    """
    Simple function to determine the pixel that is r away from (xcenter, ycenter) along
    a line with position angle, pa
    :param r:
    :param pa:
    :param xcenter:
    :param ycenter:
    :return:
    """
    
    pa_rad = np.pi/180. * pa
    #signfac = np.sign(np.cos(pa_rad))
    #xnew = -r*np.sin(pa_rad)*signfac + xcenter
    #signfac = np.sign(np.sin(pa_rad))
    signfac = -1
    xnew = -r*np.sin(pa_rad)*signfac + xcenter
    ynew = r*np.cos(pa_rad)*signfac + ycenter

    return xnew, ynew


def measure_1d_profile_apertures(cube, rap, pa, spec_arr, dr=None, center_pixel=None,
                                 ap_centers=None, spec_mask=None, estimate_err=False, nmc=100,
                                 profile_direction='positive', debug=False):
    """
    Measure the 1D rotation curve using equally spaced apertures along a defined axis
    :param cube: Cube to measure the 1D profile on
    :param rap: Radius of the circular apertures in pixels
    :param dr: Distance between the circular apertures in pixels
    :param center_pixel: Central pixel that defines r = 0
    :param pa: Position angle of the line that the circular apertures lie on
    :param spec_arr: The spectral array (i.e. wavelengths, frequencies, velocities, etc)
    :param spec_mask: Boolean mask to apply to the spectrum to exclude from fitting
    :param estimate_err: True or False to use Monte Carlo to estimate the errors on the fits
    :param nmc: The number of trials in the Monte Carlo analysis to use.
    :returns: centers: The radial offset from the central pixel in pixels
    :returns: flux: The integrated best fit "flux" for each aperture
    :returns: mean: The best fit mean of the Gaussian profile in the same units as spec_arr
    :returns: disp: The best fit dispersion of the Gaussian profile in the same units as spec_arr

    Note: flux, mean, and disp will be Nap x 2 arrays if estimate_err = True where Nap is the number
          of apertures that are fit. The first row will be best fit values and the second row will
          contain the errors on those parameters.
    """
    # profile_direction = 'negative'
    
    ny = cube.shape[1]
    nx = cube.shape[2]

    # Assume the default central pixel is the center of the cube
    if center_pixel is None:
        center_pixel = ((nx - 1) / 2., (ny - 1) / 2.)

    # Assume equal distance between successive apertures equal to diameter of aperture
    if dr is None:
        dr = 2*rap

    # First determine the centers of all the apertures that fit within the cube
    if ap_centers is None:
        xaps, yaps, ap_centers = determine_aperture_centers(nx, ny, center_pixel, pa, dr)
    else:
        xaps, yaps = calc_pix_position(ap_centers, pa, center_pixel[0], center_pixel[1])

    ### SHOULD SORT THIS OUT FROM DATA by correctly setting model geom PA + slit_pa
    # if (profile_direction == 'negative') & (np.abs(pa) < 90.0):
    #     ap_centers = -ap_centers

    # Setup up the arrays to hold the results
    naps = len(xaps)
    flux = np.zeros(naps)
    mean = np.zeros(naps)
    disp = np.zeros(naps)

    if estimate_err:
        flux_err = np.zeros(naps)
        mean_err = np.zeros(naps)
        disp_err = np.zeros(naps)

    # For each aperture, sum up the spaxels within the aperture and fit a Gaussian line profile
    for i in range(naps):

        mask_ap = create_aperture_mask(nx, ny, (xaps[i], yaps[i]), rap)
        mask_cube = np.tile(mask_ap, (cube.shape[0], 1, 1))
        spec = np.nansum(np.nansum(cube*mask_cube, axis=1), axis=1)

        if spec_mask is not None:
            spec_fit = spec[spec_mask]
            spec_arr_fit = spec_arr[spec_mask]
        else:
            spec_fit = spec
            spec_arr_fit = spec_arr

        # Use the first and second moment as a guess of the line parameters
        mom0 = np.sum(spec_fit)
        mom1 = np.sum(spec_fit * spec_arr_fit) / mom0
        mom2 = np.sum(spec_fit * (spec_arr_fit - mom1) ** 2) / mom0

        mod = apy_mod.models.Gaussian1D(amplitude=mom0 / np.sqrt(2 * np.pi * np.abs(mom2)),
                                        mean=mom1,
                                        stddev=np.sqrt(np.abs(mom2)))
        mod.amplitude.bounds = (0, None)
        mod.stddev.bounds = (0, None)
        fitter = apy_mod.fitting.LevMarLSQFitter()
        best_fit = fitter(mod, spec_arr_fit, spec_fit)

        mean[i] = best_fit.mean.value
        disp[i] = best_fit.stddev.value
        flux[i] = best_fit.amplitude.value * np.sqrt(2 * np.pi) * disp[i]

        if debug:
            print(ap_centers[i], xaps[i], yaps[i])
            plt.figure()
            plt.imshow(mask_ap)
            plt.plot(xaps[i], yaps[i], 'ro', ms=4)
            theta = np.arange(0, 2*np.pi, 0.01)
            xcircle = rap*np.cos(theta) + xaps[i]
            ycircle = rap*np.sin(theta) + yaps[i]
            plt.plot(xcircle, ycircle, 'g--')
            plt.title('r = {0}'.format(ap_centers[i]))

            #plt.figure()
            #plt.plot(spec_arr_fit, spec_fit)
            #plt.plot(spec_arr_fit, best_fit(spec_arr_fit))
            #plt.title('r = {0}'.format(ap_centers[i]))

        if estimate_err:
            residual = spec - best_fit(spec)
            rms = np.std(residual)
            flux_mc = np.zeros(nmc)
            mean_mc = np.zeros(nmc)
            disp_mc = np.zeros(nmc)

            for j in range(nmc):
                rand_spec = np.random.randn(len(spec_fit)) * rms + spec_fit
                best_fit_mc = fitter(mod, spec_arr_fit, rand_spec)
                mean_mc[j] = best_fit_mc.mean.value
                disp_mc[j] = best_fit_mc.stddev.value
                flux_mc[j] = best_fit_mc.amplitude.value * np.sqrt(2 * np.pi) * disp_mc[j]

            flux_err[i] = np.nanstd(flux_mc)
            mean_err[i] = np.nanstd(mean_mc)
            disp_err[i] = np.nanstd(disp_mc)

    if estimate_err:
        return ap_centers, np.vstack([flux, flux_err]), np.vstack([mean, mean_err]), np.vstack([disp, disp_err])

    else:
        return ap_centers, flux, mean, disp



def apply_smoothing_2D(vel, disp, smoothing_type=None, smoothing_npix=1):
    if smoothing_type is None:
        return vel, disp
    else:
        if (smoothing_type.lower() == 'median'):
            vel = sp_sig.medfilt(vel, kernel_size=smoothing_npix)
            disp = sp_sig.medfilt(disp, kernel_size=smoothing_npix)
        else:
            message("Smoothing type={} not supported".format(smoothing_type))
            
        return vel, disp


def apply_smoothing_3D(cube, smoothing_type=None, smoothing_npix=1):
    if smoothing_type is None:
        return cube
    else:
        if (smoothing_type.lower() == 'median'):
            #cube = sp_sig.medfilt(cube, kernel_size=(1, smoothing_npix, smoothing_npix))
<<<<<<< HEAD
            cb = cube.unmasked_data[:].value
=======
            print("cube.shape={}".format(cube.data.unmasked_data[:].shape))
            cb = cube.filled_data
            print("cb.shape={}".format(cb.shape))
>>>>>>> 1d5f7ffb
            cb = sp_sig.medfilt(cb, kernel_size=(1, smoothing_npix, smoothing_npix))
            print("cb.shape={}".format(cb.shape))
            cube = cube._new_cube_with(data=cb, wcs=cube.wcs,
                                                  mask=cube.mask, meta=cube.meta,
                                                  fill_value=cube.fill_value)
            #cube = cube.spatial_smooth_median(smoothing_npix)
            
        else:
            message("Smoothing type={} not supported".format(smoothing_type))

        return cube


def extract_1D_2D_data_moments_from_cube(gal, 
            slit_width=None, slit_pa=None, 
            aper_dist=None):
    try:
        if gal.data2d is not None:
            extract = False
        else:
            extract = True
    except:
        extract = True
    
        
    if extract:
        gal = extract_2D_moments_from_cube(gal)
        
        
    #
    try:
        if gal.data1d is not None:
            extract = False
        else:
            extract = True
    except:
        extract = True
    
    if extract:
        gal = extract_1D_moments_from_cube(gal, 
                slit_width=slit_width, slit_pa=slit_pa, aper_dist=aper_dist)
    
    
    return gal
    
def extract_1D_moments_from_cube(gal, 
            slit_width=None, slit_pa=None, 
            aper_dist=None):
    
    if slit_width is None:
        slit_width = gal.instrument.beam.major.to(u.arcsec).value
    if slit_pa is None:
        slit_pa = gal.model.geometry.pa.value
    
    
    rstep = gal.instrument.pixscale.value
    
    
    rpix = slit_width/rstep/2.
    
    if aper_dist is None:
        aper_dist_pix = rpix #2*rpix
    else:
        aper_dist_pix = aper_dist/rstep
        
    
    # Aper centers: pick roughly number fitting into size:
    nx = gal.data.shape[2]
    ny = gal.data.shape[1]
    center_pixel = (np.int(nx / 2) + gal.model.geometry.xshift, 
                    np.int(ny / 2) + gal.model.geometry.yshift)
                    
    aper_centers = np.linspace(0.,nx-1, num=nx) - np.int(nx / 2) 
    aper_centers_pix = aper_centers*aper_dist_pix      # /rstep
    
    vel_arr = gal.data.data.spectral_axis.to(u.km/u.s).value
    aper_centers_pixout, flux1d, vel1d, disp1d = measure_1d_profile_apertures(gal.data.data.unmasked_data[:]*gal.data.mask, 
                                        rpix, slit_pa,vel_arr,
                                        dr=aper_dist_pix,
                                        ap_centers=aper_centers_pix,
                                        center_pixel=center_pixel)
                                        
    aper_centers = aper_centers_pixout*rstep
                                                              

    # Remove points where the fit was bad
    ind = np.isfinite(vel1d) & np.isfinite(disp1d)

    gal.data1d = Data1D(r=aper_centers[ind], velocity=vel1d[ind],
                             vel_disp=disp1d[ind], slit_width=slit_width,
                             slit_pa=slit_pa)
    
    return gal
    
    
def extract_2D_moments_from_cube(gal):
    
    raise ValueError("needs to be changed to match how data is extracted // reflect proper 'data' v 'model' comparison")
    
    mask = BooleanArrayMask(mask= np.array(gal.data.mask, dtype=np.bool), wcs=gal.data.data.wcs)
   
    
    data_cube = SpectralCube(data=gal.data.data.unmasked_data[:].value, 
                mask=mask, wcs=gal.data.data.wcs)
    
    #
    if gal.data.smoothing_type is not None:
        data_cube = apply_smoothing_3D(data_cube,
                    smoothing_type=self.data.smoothing_type,
                    smoothing_npix=self.data.smoothing_npix)
        smoothing_type=gal.data.smoothing_type
        smoothing_npix=gal.data.smoothing_npix
    else:
        smoothing_type = None
        smoothing_npix = None
    
    vel = data_cube.moment1().to(u.km/u.s).value
    disp = data_cube.linewidth_sigma().to(u.km/u.s).value
    
    msk3d_coll = np.sum(gal.data.mask, axis=0)
    whmsk = np.where(msk3d_coll == 0)
    mask = np.ones((gal.data.mask.shape[1], gal.data.mask.shape[2]))
    mask[whmsk] = 0
    
    
    # if gal.data.smoothing_type is not None:
    #     vel, disp = apply_smoothing_2D(vel, disp,
    #                 smoothing_type=gal.data.smoothing_type,
    #                 smoothing_npix=gal.data.smoothing_npix)
    #     smoothing_type=gal.data.smoothing_type
    #     smoothing_npix=gal.data.smoothing_npix
    # else:
    #     smoothing_type = None
    #     smoothing_npix = None
    
    
    # Artificially mask the bad stuff:
    vel[~np.isfinite(vel)] = 0
    disp[~np.isfinite(disp)] = 0
    mask[~np.isfinite(vel)] = 0
    mask[~np.isfinite(disp)] = 0
    
    
    
    # # Also really crazy values:
    # vabsmax = 600
    # dispabsmax = 500
    # mask[np.abs(vel) > vabsmax] = 0
    # vel[np.abs(vel) > vabsmax] = 0
    # mask[np.abs(disp) > dispabsmax] = 0
    # disp[np.abs(disp) > dispabsmax] = 0
    
    
    
    # setup data2d:
    gal.data2d = Data2D(pixscale=gal.instrument.pixscale.value, velocity=vel, vel_disp=disp, mask=mask, 
                        vel_err=None, vel_disp_err=None, 
                        smoothing_type=smoothing_type, smoothing_npix=smoothing_npix,
                        inst_corr = True)
    
    return gal


# _rotate_points and symmetrize_velfield from cap_symmetrize_velfield.py within display_pixels
# package created by Michele Cappelari.

def _rotate_points(x, y, ang):
    """
    Rotates points counter-clockwise by an angle ANG-90 in degrees.

    """
    theta = np.radians(ang - 90.)
    xNew = x * np.cos(theta) - y * np.sin(theta)
    yNew = x * np.sin(theta) + y * np.cos(theta)

    return xNew, yNew


# ----------------------------------------------------------------------

def symmetrize_velfield(xbin, ybin, velBin, errBin, sym=2, pa=90.):
    """
    This routine generates a bi-symmetric ('axisymmetric')
    version of a given set of kinematical measurements.
    PA: is the angle in degrees, measured counter-clockwise,
      from the vertical axis (Y axis) to the galaxy major axis.
    SYM: by-simmetry: is 1 for (V,h3,h5) and 2 for (sigma,h4,h6)

    """
    xbin, ybin, velBin = map(np.asarray, [xbin, ybin, velBin])

    assert xbin.size == ybin.size == velBin.size, 'The vectors (xbin, ybin, velBin) must have the same size'

    x, y = _rotate_points(xbin, ybin, -pa)  # Negative PA for counter-clockwise

    xyIn = np.column_stack([x, y])
    xout = np.hstack([x, -x, x, -x])
    yout = np.hstack([y, y, -y, -y])
    xyOut = np.column_stack([xout, yout])
    velOut = interpolate.griddata(xyIn, velBin, xyOut)
    velOut = velOut.reshape(4, xbin.size)
    velOut[0, :] = velBin  # see V3.0.1
    if sym == 1:
        velOut[[1, 3], :] *= -1.
    velSym = np.nanmean(velOut, axis=0)

    errOut = interpolate.griddata(xyIn, errBin, xyOut)
    errOut = errOut.reshape(4, xbin.size)
    errOut[0, :] = errBin
    err_count = np.sum(np.isfinite(errOut), axis=0)
    #err_count[err_count == 0] = 1
    errSym = np.sqrt(np.nansum(errOut**2, axis=0))/err_count

    return velSym, errSym

# ----------------------------------------------------------------------

def symmetrize_1D_profile(rin, vin, errin, sym=1):
    
    whz = np.where(np.abs(rin) == np.abs(rin).min())[0]
    maxval = np.max([np.abs(rin[0]), np.abs(rin[-1])])
    rnum = np.max([2.*(len(rin)-whz[0]-1)+1, 2.*whz[0]+1])
    rout = np.linspace(-maxval, maxval, num=rnum, endpoint=True)
    
    
    vinterp = interpolate.interp1d(rin, vin, kind='cubic', bounds_error=False, fill_value=np.NaN)
    errinterp = interpolate.interp1d(rin, errin, kind='cubic', bounds_error=False, fill_value=np.NaN)
    
    if sym == 1:
        symm_fac = -1.
    elif sym == 2:
        symm_fac = 1.
    
    
    vint = vinterp(rout)
    errint = errinterp(rout)
    
    
    velOut = np.vstack([vint, symm_fac*vint[::-1]])
    errOut = np.vstack([errint, errint[::-1]])
    
    vsym = np.nanmean(velOut, axis=0)
    
    err_count = np.sum(np.isfinite(errOut), axis=0)
    err_count[err_count == 0] = 1
    errsym = np.sqrt(np.nansum(errOut**2, axis=0))/err_count
    
    return rout, vsym, errsym
<|MERGE_RESOLUTION|>--- conflicted
+++ resolved
@@ -317,13 +317,9 @@
     else:
         if (smoothing_type.lower() == 'median'):
             #cube = sp_sig.medfilt(cube, kernel_size=(1, smoothing_npix, smoothing_npix))
-<<<<<<< HEAD
-            cb = cube.unmasked_data[:].value
-=======
             print("cube.shape={}".format(cube.data.unmasked_data[:].shape))
             cb = cube.filled_data
             print("cb.shape={}".format(cb.shape))
->>>>>>> 1d5f7ffb
             cb = sp_sig.medfilt(cb, kernel_size=(1, smoothing_npix, smoothing_npix))
             print("cb.shape={}".format(cb.shape))
             cube = cube._new_cube_with(data=cb, wcs=cube.wcs,
