--- conflicted
+++ resolved
@@ -18,11 +18,7 @@
 data_dir = '/Users/ttshimiz/Dropbox/Research/LLAMA/dysmal/input/obs_prof/'
 
 # Directory where to save output files
-<<<<<<< HEAD
-out_dir = '/data/dysmalpy/1D_tests/GS4_43501/fix_conc5_gaussian_prior_reff/'
-=======
 out_dir = '/Users/ttshimiz/Dropbox/Research/LLAMA/dysmal/testing/1D_tests/fix_conc5_gaussian_prior_reffANDmvirial_nodispersion/'
->>>>>>> 3f0af3e4
 
 # Function to tie the scale height to the effective radius
 def tie_sigz_reff(model_set):
@@ -88,11 +84,8 @@
 
 halo = models.NFW(mvirial=mvirial, conc=conc, z=gal.z,
                   fixed=halo_fixed, bounds=halo_bounds, name='halo')
-<<<<<<< HEAD
-#halo.mvirial.prior = parameters.GaussianPrior(center=11.5, stddev=0.5)
-=======
+
 halo.mvirial.prior = parameters.BoundedGaussianPrior(center=11.5, stddev=0.5)
->>>>>>> 3f0af3e4
 
 # Dispersion profile
 sigma0 = 39.   # km/s
@@ -171,11 +164,7 @@
 
 # Set the beam kernel so it doesn't have to be calculated every step
 inst.set_beam_kernel()
-<<<<<<< HEAD
-inst.set_lsf_kernel(spec_type='wavelength', spec_center=mod_set.line_center*u.Angstrom)
-=======
 inst.set_lsf_kernel()
->>>>>>> 3f0af3e4
 
 # Add the model set and instrument to the Galaxy
 gal.model = mod_set
@@ -202,23 +191,12 @@
 nwalkers = 20
 ncpus = 4
 scale_param_a = 2
-<<<<<<< HEAD
-nburn = 300
-nsteps = 1000
-=======
-nburn = 10
-nsteps = 10
->>>>>>> 3f0af3e4
 minaf = None
 maxaf = None
 neff = 10
 do_plotting = True
 oversample = 1
 fitdispersion = True
-<<<<<<< HEAD
-=======
-
->>>>>>> 3f0af3e4
 
 def run_1d_test():
     mcmc_results = fitting.fit(gal, nWalkers=nwalkers, nCPUs=ncpus,
