--- conflicted
+++ resolved
@@ -11,8 +11,4 @@
 import dysmalpy.utils_io
 import dysmalpy.data_io
 
-<<<<<<< HEAD
-__version__ = "1.8.0-alpha"
-=======
-__version__ = "1.8.1-alpha"
->>>>>>> 7b9b0d4d
+__version__ = "1.8.1-alpha"