--- conflicted
+++ resolved
@@ -741,34 +741,13 @@
             self.instrument.fov = [nx_sky, ny_sky]
             self.instrument.set_beam_kernel()
 
-<<<<<<< HEAD
-    def preserve_self(self, filename=None, save_data=True):
-        """
-        Save current state of Galaxy to a Python pickle file
-
-        Parameters
-        ----------
-        filename : str
-                   Name of the file to save Galaxy to.
-        save_data : bool, optional
-                    If True (default), will save all data, including the current
-                    model cube and data.
-                    If False, Galaxy.data, Galaxy.model_data, and Galaxy.model_cube will
-                    be removed before saving.
-        """
-=======
-
-
-
-    #
     def preserve_self(self, filename=None, save_data=True, overwrite=False):
         # Check for existing file:
         if (not overwrite) and (filename is not None):
             if os.path.isfile(filename):
                 logger.warning("overwrite={} & File already exists! Will not save file. \n {}".format(overwrite, filename))
                 return None
-                
->>>>>>> 599aa54e
+              
         if filename is not None:
             galtmp = copy.deepcopy(self)
 
